/**
 * Copyright 2014 Netflix, Inc.
 * 
 * Licensed under the Apache License, Version 2.0 (the "License"); you may not use this file except in
 * compliance with the License. You may obtain a copy of the License at
 * 
 * http://www.apache.org/licenses/LICENSE-2.0
 * 
 * Unless required by applicable law or agreed to in writing, software distributed under the License is
 * distributed on an "AS IS" BASIS, WITHOUT WARRANTIES OR CONDITIONS OF ANY KIND, either express or implied. See
 * the License for the specific language governing permissions and limitations under the License.
 */
package rx;

import static rx.functions.Functions.*;

import java.util.ArrayList;
import java.util.Arrays;
import java.util.Collection;
import java.util.Comparator;
import java.util.List;
import java.util.Map;
import java.util.concurrent.ConcurrentHashMap;
import java.util.concurrent.Future;
import java.util.concurrent.TimeUnit;

import rx.exceptions.Exceptions;
import rx.exceptions.OnErrorNotImplementedException;
import rx.exceptions.OnErrorThrowable;
import rx.functions.Action0;
import rx.functions.Action1;
import rx.functions.Action2;
import rx.functions.Func0;
import rx.functions.Func1;
import rx.functions.Func2;
import rx.functions.Func3;
import rx.functions.Func4;
import rx.functions.Func5;
import rx.functions.Func6;
import rx.functions.Func7;
import rx.functions.Func8;
import rx.functions.Func9;
import rx.functions.FuncN;
import rx.functions.Function;
import rx.functions.Functions;
import rx.joins.Pattern2;
import rx.joins.Plan0;
import rx.observables.BlockingObservable;
import rx.observables.ConnectableObservable;
import rx.observables.GroupedObservable;
import rx.observers.SafeSubscriber;
<<<<<<< HEAD
import rx.operators.*;
=======
import rx.operators.OnSubscribeFromIterable;
import rx.operators.OnSubscribeRange;
import rx.operators.OperationAll;
import rx.operators.OperationAmb;
import rx.operators.OperationAny;
import rx.operators.OperationAsObservable;
import rx.operators.OperationAverage;
import rx.operators.OperationBuffer;
import rx.operators.OperationCache;
import rx.operators.OperationCombineLatest;
import rx.operators.OperationConcat;
import rx.operators.OperationDebounce;
import rx.operators.OperationDefaultIfEmpty;
import rx.operators.OperationDefer;
import rx.operators.OperationDelay;
import rx.operators.OperationDematerialize;
import rx.operators.OperationDistinct;
import rx.operators.OperationDistinctUntilChanged;
import rx.operators.OperationElementAt;
import rx.operators.OperationFinally;
import rx.operators.OperationFlatMap;
import rx.operators.OperationGroupByUntil;
import rx.operators.OperationGroupJoin;
import rx.operators.OperationInterval;
import rx.operators.OperationJoin;
import rx.operators.OperationJoinPatterns;
import rx.operators.OperationMaterialize;
import rx.operators.OperationMergeDelayError;
import rx.operators.OperationMergeMaxConcurrent;
import rx.operators.OperationMinMax;
import rx.operators.OperationMulticast;
import rx.operators.OperationOnErrorResumeNextViaObservable;
import rx.operators.OperationOnErrorReturn;
import rx.operators.OperationOnExceptionResumeNextViaObservable;
import rx.operators.OperationParallelMerge;
import rx.operators.OperationReplay;
import rx.operators.OperationRetry;
import rx.operators.OperationSample;
import rx.operators.OperationSequenceEqual;
import rx.operators.OperationSingle;
import rx.operators.OperationSkip;
import rx.operators.OperationSkipLast;
import rx.operators.OperationSkipUntil;
import rx.operators.OperationSkipWhile;
import rx.operators.OperationSum;
import rx.operators.OperationSwitch;
import rx.operators.OperationSynchronize;
import rx.operators.OperationTakeLast;
import rx.operators.OperationTakeTimed;
import rx.operators.OperationTakeUntil;
import rx.operators.OperationTakeWhile;
import rx.operators.OperationThrottleFirst;
import rx.operators.OperationTimeInterval;
import rx.operators.OperationTimer;
import rx.operators.OperationToMap;
import rx.operators.OperationToMultimap;
import rx.operators.OperationToObservableFuture;
import rx.operators.OperationUsing;
import rx.operators.OperationWindow;
import rx.operators.OperatorCast;
import rx.operators.OperatorDoOnEach;
import rx.operators.OperatorFilter;
import rx.operators.OperatorGroupBy;
import rx.operators.OperatorMap;
import rx.operators.OperatorMerge;
import rx.operators.OperatorObserveOn;
import rx.operators.OperatorOnErrorFlatMap;
import rx.operators.OperatorOnErrorResumeNextViaFunction;
import rx.operators.OperatorParallel;
import rx.operators.OperatorRepeat;
import rx.operators.OperatorScan;
import rx.operators.OperatorSubscribeOn;
import rx.operators.OperatorTake;
import rx.operators.OperatorTimeout;
import rx.operators.OperatorTimeoutWithSelector;
import rx.operators.OperatorTimestamp;
import rx.operators.OperatorToObservableList;
import rx.operators.OperatorToObservableSortedList;
import rx.operators.OperatorUnsubscribeOn;
import rx.operators.OperatorZip;
import rx.operators.OperatorZipIterable;
>>>>>>> eb92efdb
import rx.plugins.RxJavaObservableExecutionHook;
import rx.plugins.RxJavaPlugins;
import rx.schedulers.Schedulers;
import rx.schedulers.TimeInterval;
import rx.schedulers.Timestamped;
import rx.subjects.AsyncSubject;
import rx.subjects.BehaviorSubject;
import rx.subjects.PublishSubject;
import rx.subjects.ReplaySubject;
import rx.subjects.Subject;
import rx.subscriptions.Subscriptions;

/**
 * The Observable class that implements the Reactive Pattern.
 * <p>
 * This class provides methods for subscribing to the Observable as well as delegate methods to the various
 * Observers.
 * <p>
 * The documentation for this class makes use of marble diagrams. The following legend explains these diagrams:
 * <p>
 * <img width="640" src="https://raw.github.com/wiki/Netflix/RxJava/images/rx-operators/legend.png">
 * <p>
 * For more information see the <a href="https://github.com/Netflix/RxJava/wiki/Observable">RxJava Wiki</a>
 * 
 * @param <T>
 *            the type of the items emitted by the Observable
 */
public class Observable<T> {

    final OnSubscribe<T> f;

    /**
     * Observable with Function to execute when subscribed to.
     * <p>
     * <em>Note:</em> Use {@link #create(OnSubscribe)} to create an Observable, instead of this constructor,
     * unless you specifically have a need for inheritance.
     * 
     * @param f
     *            {@link OnSubscribe} to be executed when {@link #subscribe(Subscriber)} is called
     */
    protected Observable(OnSubscribe<T> f) {
        this.f = f;
    }

    private final RxJavaObservableExecutionHook hook = RxJavaPlugins.getInstance().getObservableExecutionHook();

    /**
     * Returns an Observable that will execute the specified function when a {@link Subscriber} subscribes to
     * it.
     * <p>
     * <img width="640" src="https://raw.github.com/wiki/Netflix/RxJava/images/rx-operators/create.png">
     * <p>
     * Write the function you pass to {@code create} so that it behaves as an Observable: It should invoke the
     * Subscriber's {@link Subscriber#onNext onNext}, {@link Subscriber#onError onError}, and
     * {@link Subscriber#onCompleted onCompleted} methods appropriately.
     * <p>
     * A well-formed Observable must invoke either the Subscriber's {@code onCompleted} method exactly once or
     * its {@code onError} method exactly once.
     * <p>
     * See <a href="http://go.microsoft.com/fwlink/?LinkID=205219">Rx Design Guidelines (PDF)</a> for detailed
     * information.
     * 
     * @param <T>
     *            the type of the items that this Observable emits
     * @param f
     *            a function that accepts an {@code Subscriber<T>}, and invokes its {@code onNext},
     *            {@code onError}, and {@code onCompleted} methods as appropriate
     * @return an Observable that, when a {@link Subscriber} subscribes to it, will execute the specified
     *         function
     * @see <a href="https://github.com/Netflix/RxJava/wiki/Creating-Observables#wiki-create">RxJava Wiki: create()</a>
     * @see <a href="http://msdn.microsoft.com/en-us/library/system.reactive.linq.observable.create.aspx">MSDN: Observable.Create</a>
     */
    public final static <T> Observable<T> create(OnSubscribe<T> f) {
        return new Observable<T>(f);
    }

    /**
     * Invoked when Obserable.subscribe is called. 
     */
    public static interface OnSubscribe<T> extends Action1<Subscriber<? super T>> {
        // cover for generics insanity
    }
    
    /**
     * Operator function for lifting into an Observable.
     */
    public interface Operator<R, T> extends Func1<Subscriber<? super R>, Subscriber<? super T>> {
        // cover for generics insanity
    }


    /**
     * @deprecated use {@link #create(OnSubscribe)}
     */
    @Deprecated
    public final static <T> Observable<T> create(final OnSubscribeFunc<T> f) {
        return new Observable<T>(new OnSubscribe<T>() {

            @Override
            public void call(Subscriber<? super T> observer) {
                Subscription s = f.onSubscribe(observer);
                if (s != null && s != observer) {
                    observer.add(s);
                }
            }

        });
    }

    /**
     * 
     */
    public static interface OnSubscribeFunc<T> extends Function {

        public Subscription onSubscribe(Observer<? super T> op);

    }

    /**
     * Lift a function to the current Observable and return a new Observable that when subscribed to will pass
     * the values of the current Observable through the function.
     * <p>
     * In other words, this allows chaining Observers together on an Observable for acting on the values within
     * the Observable.
     * <p> {@code
     * observable.map(...).filter(...).take(5).lift(new ObserverA()).lift(new ObserverB(...)).subscribe()
     * }
     * 
     * @param bind
     * @return an Observable that emits values that are the result of applying the bind function to the values
     *         of the current Observable
     */
    public <R> Observable<R> lift(final Operator<? extends R, ? super T> lift) {
        return new Observable<R>(new OnSubscribe<R>() {
            @Override
            public void call(Subscriber<? super R> o) {
                try {
                    f.call(hook.onLift(lift).call(o));
                } catch (Throwable e) {
                    // localized capture of errors rather than it skipping all operators 
                    // and ending up in the try/catch of the subscribe method which then
                    // prevents onErrorResumeNext and other similar approaches to error handling
                    if (e instanceof OnErrorNotImplementedException) {
                        throw (OnErrorNotImplementedException) e;
                    }
                    o.onError(e);
                }
            }
        });
    }

    /* *********************************************************************************************************
     * Observers Below Here
     * *********************************************************************************************************
     */

    /**
     * Mirror the one Observable in an Iterable of several Observables that first emits an item.
     * <p>
     * <img width="640" src="https://raw.github.com/wiki/Netflix/RxJava/images/rx-operators/amb.png">
     * 
     * @param sources
     *            an Iterable of Observable sources competing to react first
     * @return an Observable that emits the same sequence of items as whichever of the source Observables first
     *         emitted an item
     * @see <a href="https://github.com/Netflix/RxJava/wiki/Conditional-and-Boolean-Operators#wiki-amb">RxJava Wiki: amb()</a>
     * @see <a href="http://msdn.microsoft.com/en-us/library/hh229115.aspx">MSDN: Observable.Amb</a>
     */
    public final static <T> Observable<T> amb(Iterable<? extends Observable<? extends T>> sources) {
        return create(OperationAmb.amb(sources));
    }

    /**
     * Given two Observables, mirror the one that first emits an item.
     * <p>
     * <img width="640" src="https://raw.github.com/wiki/Netflix/RxJava/images/rx-operators/amb.png">
     * 
     * @param o1
     *            an Observable competing to react first
     * @param o2
     *            an Observable competing to react first
     * @return an Observable that emits the same sequence of items as whichever of the source Observables first
     *         emitted an item
     * @see <a href="https://github.com/Netflix/RxJava/wiki/Conditional-and-Boolean-Operators#wiki-amb">RxJava Wiki: amb()</a>
     * @see <a href="http://msdn.microsoft.com/en-us/library/hh229733.aspx">MSDN: Observable.Amb</a>
     */
    public final static <T> Observable<T> amb(Observable<? extends T> o1, Observable<? extends T> o2) {
        return create(OperationAmb.amb(o1, o2));
    }

    /**
     * Given three Observables, mirror the one that first emits an item.
     * <p>
     * <img width="640" src="https://raw.github.com/wiki/Netflix/RxJava/images/rx-operators/amb.png">
     * 
     * @param o1
     *            an Observable competing to react first
     * @param o2
     *            an Observable competing to react first
     * @param o3
     *            an Observable competing to react first
     * @return an Observable that emits the same sequence of items as whichever of the source Observables first
     *         emitted an item
     * @see <a href="https://github.com/Netflix/RxJava/wiki/Conditional-and-Boolean-Operators#wiki-amb">RxJava Wiki: amb()</a>
     * @see <a href="http://msdn.microsoft.com/en-us/library/hh229733.aspx">MSDN: Observable.Amb</a>
     */
    public final static <T> Observable<T> amb(Observable<? extends T> o1, Observable<? extends T> o2, Observable<? extends T> o3) {
        return create(OperationAmb.amb(o1, o2, o3));
    }

    /**
     * Given four Observables, mirror the one that first emits an item.
     * <p>
     * <img width="640" src="https://raw.github.com/wiki/Netflix/RxJava/images/rx-operators/amb.png">
     * 
     * @param o1
     *            an Observable competing to react first
     * @param o2
     *            an Observable competing to react first
     * @param o3
     *            an Observable competing to react first
     * @param o4
     *            an Observable competing to react first
     * @return an Observable that emits the same sequence of items as whichever of the source Observables first
     *         emitted an item
     * @see <a href="https://github.com/Netflix/RxJava/wiki/Conditional-and-Boolean-Operators#wiki-amb">RxJava Wiki: amb()</a>
     * @see <a href="http://msdn.microsoft.com/en-us/library/hh229733.aspx">MSDN: Observable.Amb</a>
     */
    public final static <T> Observable<T> amb(Observable<? extends T> o1, Observable<? extends T> o2, Observable<? extends T> o3, Observable<? extends T> o4) {
        return create(OperationAmb.amb(o1, o2, o3, o4));
    }

    /**
     * Given five Observables, mirror the one that first emits an item.
     * <p>
     * <img width="640" src="https://raw.github.com/wiki/Netflix/RxJava/images/rx-operators/amb.png">
     * 
     * @param o1
     *            an Observable competing to react first
     * @param o2
     *            an Observable competing to react first
     * @param o3
     *            an Observable competing to react first
     * @param o4
     *            an Observable competing to react first
     * @param o5
     *            an Observable competing to react first
     * @return an Observable that emits the same sequence of items as whichever of the source Observables first
     *         emitted an item
     * @see <a href="https://github.com/Netflix/RxJava/wiki/Conditional-and-Boolean-Operators#wiki-amb">RxJava Wiki: amb()</a>
     * @see <a href="http://msdn.microsoft.com/en-us/library/hh229733.aspx">MSDN: Observable.Amb</a>
     */
    public final static <T> Observable<T> amb(Observable<? extends T> o1, Observable<? extends T> o2, Observable<? extends T> o3, Observable<? extends T> o4, Observable<? extends T> o5) {
        return create(OperationAmb.amb(o1, o2, o3, o4, o5));
    }

    /**
     * Given six Observables, mirror the one that first emits an item.
     * <p>
     * <img width="640" src="https://raw.github.com/wiki/Netflix/RxJava/images/rx-operators/amb.png">
     * 
     * @param o1
     *            an Observable competing to react first
     * @param o2
     *            an Observable competing to react first
     * @param o3
     *            an Observable competing to react first
     * @param o4
     *            an Observable competing to react first
     * @param o5
     *            an Observable competing to react first
     * @param o6
     *            an Observable competing to react first
     * @return an Observable that emits the same sequence of items as whichever of the source Observables first
     *         emitted an item
     * @see <a href="https://github.com/Netflix/RxJava/wiki/Conditional-and-Boolean-Operators#wiki-amb">RxJava Wiki: amb()</a>
     * @see <a href="http://msdn.microsoft.com/en-us/library/hh229733.aspx">MSDN: Observable.Amb</a>
     */
    public final static <T> Observable<T> amb(Observable<? extends T> o1, Observable<? extends T> o2, Observable<? extends T> o3, Observable<? extends T> o4, Observable<? extends T> o5, Observable<? extends T> o6) {
        return create(OperationAmb.amb(o1, o2, o3, o4, o5, o6));
    }

    /**
     * Given seven Observables, mirror the one that first emits an item.
     * <p>
     * <img width="640" src="https://raw.github.com/wiki/Netflix/RxJava/images/rx-operators/amb.png">
     * 
     * @param o1
     *            an Observable competing to react first
     * @param o2
     *            an Observable competing to react first
     * @param o3
     *            an Observable competing to react first
     * @param o4
     *            an Observable competing to react first
     * @param o5
     *            an Observable competing to react first
     * @param o6
     *            an Observable competing to react first
     * @param o7
     *            an Observable competing to react first
     * @return an Observable that emits the same sequence of items as whichever of the source Observables first
     *         emitted an item
     * @see <a href="https://github.com/Netflix/RxJava/wiki/Conditional-and-Boolean-Operators#wiki-amb">RxJava Wiki: amb()</a>
     * @see <a href="http://msdn.microsoft.com/en-us/library/hh229733.aspx">MSDN: Observable.Amb</a>
     */
    public final static <T> Observable<T> amb(Observable<? extends T> o1, Observable<? extends T> o2, Observable<? extends T> o3, Observable<? extends T> o4, Observable<? extends T> o5, Observable<? extends T> o6, Observable<? extends T> o7) {
        return create(OperationAmb.amb(o1, o2, o3, o4, o5, o6, o7));
    }

    /**
     * Given eight Observables, mirror the one that first emits an item.
     * <p>
     * <img width="640" src="https://raw.github.com/wiki/Netflix/RxJava/images/rx-operators/amb.png">
     * 
     * @param o1
     *            an Observable competing to react first
     * @param o2
     *            an Observable competing to react first
     * @param o3
     *            an Observable competing to react first
     * @param o4
     *            an Observable competing to react first
     * @param o5
     *            an Observable competing to react first
     * @param o6
     *            an Observable competing to react first
     * @param o7
     *            an Observable competing to react first
     * @param o8
     *            an observable competing to react first
     * @return an Observable that emits the same sequence of items as whichever of the source Observables first
     *         emitted an item
     * @see <a href="https://github.com/Netflix/RxJava/wiki/Conditional-and-Boolean-Operators#wiki-amb">RxJava Wiki: amb()</a>
     * @see <a href="http://msdn.microsoft.com/en-us/library/hh229733.aspx">MSDN: Observable.Amb</a>
     */
    public final static <T> Observable<T> amb(Observable<? extends T> o1, Observable<? extends T> o2, Observable<? extends T> o3, Observable<? extends T> o4, Observable<? extends T> o5, Observable<? extends T> o6, Observable<? extends T> o7, Observable<? extends T> o8) {
        return create(OperationAmb.amb(o1, o2, o3, o4, o5, o6, o7, o8));
    }

    /**
     * Given nine Observables, mirror the one that first emits an item.
     * <p>
     * <img width="640" src="https://raw.github.com/wiki/Netflix/RxJava/images/rx-operators/amb.png">
     * 
     * @param o1
     *            an Observable competing to react first
     * @param o2
     *            an Observable competing to react first
     * @param o3
     *            an Observable competing to react first
     * @param o4
     *            an Observable competing to react first
     * @param o5
     *            an Observable competing to react first
     * @param o6
     *            an Observable competing to react first
     * @param o7
     *            an Observable competing to react first
     * @param o8
     *            an Observable competing to react first
     * @param o9
     *            an Observable competing to react first
     * @return an Observable that emits the same sequence of items as whichever of the source Observables first
     *         emitted an item
     * @see <a href="https://github.com/Netflix/RxJava/wiki/Conditional-and-Boolean-Operators#wiki-amb">RxJava Wiki: amb()</a>
     * @see <a href="http://msdn.microsoft.com/en-us/library/hh229733.aspx">MSDN: Observable.Amb</a>
     */
    public final static <T> Observable<T> amb(Observable<? extends T> o1, Observable<? extends T> o2, Observable<? extends T> o3, Observable<? extends T> o4, Observable<? extends T> o5, Observable<? extends T> o6, Observable<? extends T> o7, Observable<? extends T> o8, Observable<? extends T> o9) {
        return create(OperationAmb.amb(o1, o2, o3, o4, o5, o6, o7, o8, o9));
    }

    /**
     * @deprecated use {@link #averageInteger}
     */
    @Deprecated
    public final static Observable<Integer> average(Observable<Integer> source) {
        return OperationAverage.average(source);
    }

    /**
     * Returns an Observable that emits the average of the Doubles emitted by the source Observable.
     * <p>
     * <img width="640" src="https://raw.github.com/wiki/Netflix/RxJava/images/rx-operators/average.png">
     * 
     * @param source
     *            source Observable to compute the average of
     * @return an Observable that emits a single item: the average of all the Doubles emitted by the source
     *         Observable
     * @see <a href="https://github.com/Netflix/RxJava/wiki/Mathematical-and-Aggregate-Operators#wiki-averageinteger-averagelong-averagefloat-and-averagedouble">RxJava Wiki: averageDouble()</a>
     * @see <a href="http://msdn.microsoft.com/en-us/library/system.reactive.linq.observable.average.aspx">MSDN: Observable.Average</a>
     * @deprecated Use rxjava-math module instead
     */
    public final static Observable<Double> averageDouble(Observable<Double> source) {
        return OperationAverage.averageDoubles(source);
    }

    /**
     * Returns an Observable that emits the average of the Floats emitted by the source Observable.
     * <p>
     * <img width="640" src="https://raw.github.com/wiki/Netflix/RxJava/images/rx-operators/average.png">
     * 
     * @param source
     *            source Observable to compute the average of
     * @return an Observable that emits a single item: the average of all the Floats emitted by the source
     *         Observable
     * @see <a href="https://github.com/Netflix/RxJava/wiki/Mathematical-and-Aggregate-Operators#wiki-averageinteger-averagelong-averagefloat-and-averagedouble">RxJava Wiki: averageFloat()</a>
     * @see <a href="http://msdn.microsoft.com/en-us/library/system.reactive.linq.observable.average.aspx">MSDN: Observable.Average</a>
     * @deprecated Use rxjava-math module instead
     */
    public final static Observable<Float> averageFloat(Observable<Float> source) {
        return OperationAverage.averageFloats(source);
    }

    /**
     * Returns an Observable that emits the average of the Integers emitted by the source Observable.
     * <p>
     * <img width="640" src="https://raw.github.com/wiki/Netflix/RxJava/images/rx-operators/average.png">
     * 
     * @param source
     *            source Observable to compute the average of
     * @return an Observable that emits a single item: the average of all the Integers emitted by the source
     *         Observable
     * @throws IllegalArgumentException
     *             if the source Observable emits no items
     * @see <a href="https://github.com/Netflix/RxJava/wiki/Mathematical-and-Aggregate-Operators#wiki-averageinteger-averagelong-averagefloat-and-averagedouble">RxJava Wiki: averageInteger()</a>
     * @see <a href="http://msdn.microsoft.com/en-us/library/system.reactive.linq.observable.average.aspx">MSDN: Observable.Average</a>
     * @deprecated Use rxjava-math module instead
     */
    public final static Observable<Integer> averageInteger(Observable<Integer> source) {
        return OperationAverage.average(source);
    }

    /**
     * Returns an Observable that emits the average of the Longs emitted by the source Observable.
     * <p>
     * <img width="640" src="https://raw.github.com/wiki/Netflix/RxJava/images/rx-operators/average.png">
     * 
     * @param source
     *            source Observable to compute the average of
     * @return an Observable that emits a single item: the average of all the Longs emitted by the source
     *         Observable
     * @see <a href="https://github.com/Netflix/RxJava/wiki/Mathematical-and-Aggregate-Operators#wiki-averageinteger-averagelong-averagefloat-and-averagedouble">RxJava Wiki: averageLong()</a>
     * @see <a href="http://msdn.microsoft.com/en-us/library/system.reactive.linq.observable.average.aspx">MSDN: Observable.Average</a>
     * @deprecated Use rxjava-math module instead
     */
    public final static Observable<Long> averageLong(Observable<Long> source) {
        return OperationAverage.averageLongs(source);
    }

    /**
     * Combines two source Observables by emitting an item that aggregates the latest values of each of the
     * source Observables each time an item is received from either of the source Observables, where this
     * aggregation is defined by a specified function.
     * <p>
     * <img width="640" src="https://raw.github.com/wiki/Netflix/RxJava/images/rx-operators/combineLatest.png">
     * 
     * @param o1
     *            the first source Observable
     * @param o2
     *            the second source Observable
     * @param combineFunction
     *            the aggregation function used to combine the items emitted by the source Observables
     * @return an Observable that emits items that are the result of combining the items emitted by the source
     *         Observables by means of the given aggregation function
     * @see <a href="https://github.com/Netflix/RxJava/wiki/Combining-Observables#wiki-combinelatest">RxJava Wiki: combineLatest()</a>
     */
    public final static <T1, T2, R> Observable<R> combineLatest(Observable<? extends T1> o1, Observable<? extends T2> o2, Func2<? super T1, ? super T2, ? extends R> combineFunction) {
        return create(OperationCombineLatest.combineLatest(o1, o2, combineFunction));
    }

    /**
     * Combines three source Observables by emitting an item that aggregates the latest values of each of the
     * source Observables each time an item is received from any of the source Observables, where this
     * aggregation is defined by a specified function.
     * <p>
     * <img width="640" src="https://raw.github.com/wiki/Netflix/RxJava/images/rx-operators/combineLatest.png">
     * 
     * @param o1
     *            the first source Observable
     * @param o2
     *            the second source Observable
     * @param o3
     *            the third source Observable
     * @param combineFunction
     *            the aggregation function used to combine the items emitted by the source Observables
     * @return an Observable that emits items that are the result of combining the items emitted by the source
     *         Observables by means of the given aggregation function
     * @see <a href="https://github.com/Netflix/RxJava/wiki/Combining-Observables#wiki-combinelatest">RxJava Wiki: combineLatest()</a>
     */
    public final static <T1, T2, T3, R> Observable<R> combineLatest(Observable<? extends T1> o1, Observable<? extends T2> o2, Observable<? extends T3> o3, Func3<? super T1, ? super T2, ? super T3, ? extends R> combineFunction) {
        return create(OperationCombineLatest.combineLatest(o1, o2, o3, combineFunction));
    }

    /**
     * Combines four source Observables by emitting an item that aggregates the latest values of each of the
     * source Observables each time an item is received from any of the source Observables, where this
     * aggregation is defined by a specified function.
     * <p>
     * <img width="640" src="https://raw.github.com/wiki/Netflix/RxJava/images/rx-operators/combineLatest.png">
     * 
     * @param o1
     *            the first source Observable
     * @param o2
     *            the second source Observable
     * @param o3
     *            the third source Observable
     * @param o4
     *            the fourth source Observable
     * @param combineFunction
     *            the aggregation function used to combine the items emitted by the source Observables
     * @return an Observable that emits items that are the result of combining the items emitted by the source
     *         Observables by means of the given aggregation function
     * @see <a href="https://github.com/Netflix/RxJava/wiki/Combining-Observables#wiki-combinelatest">RxJava Wiki: combineLatest()</a>
     */
    public final static <T1, T2, T3, T4, R> Observable<R> combineLatest(Observable<? extends T1> o1, Observable<? extends T2> o2, Observable<? extends T3> o3, Observable<? extends T4> o4,
            Func4<? super T1, ? super T2, ? super T3, ? super T4, ? extends R> combineFunction) {
        return create(OperationCombineLatest.combineLatest(o1, o2, o3, o4, combineFunction));
    }

    /**
     * Combines five source Observables by emitting an item that aggregates the latest values of each of the
     * source Observables each time an item is received from any of the source Observables, where this
     * aggregation is defined by a specified function.
     * <p>
     * <img width="640" src="https://raw.github.com/wiki/Netflix/RxJava/images/rx-operators/combineLatest.png">
     * 
     * @param o1
     *            the first source Observable
     * @param o2
     *            the second source Observable
     * @param o3
     *            the third source Observable
     * @param o4
     *            the fourth source Observable
     * @param o5
     *            the fifth source Observable
     * @param combineFunction
     *            the aggregation function used to combine the items emitted by the source Observables
     * @return an Observable that emits items that are the result of combining the items emitted by the source
     *         Observables by means of the given aggregation function
     * @see <a href="https://github.com/Netflix/RxJava/wiki/Combining-Observables#wiki-combinelatest">RxJava Wiki: combineLatest()</a>
     */
    public final static <T1, T2, T3, T4, T5, R> Observable<R> combineLatest(Observable<? extends T1> o1, Observable<? extends T2> o2, Observable<? extends T3> o3, Observable<? extends T4> o4, Observable<? extends T5> o5,
            Func5<? super T1, ? super T2, ? super T3, ? super T4, ? super T5, ? extends R> combineFunction) {
        return create(OperationCombineLatest.combineLatest(o1, o2, o3, o4, o5, combineFunction));
    }

    /**
     * Combines six source Observables by emitting an item that aggregates the latest values of each of the
     * source Observables each time an item is received from any of the source Observables, where this
     * aggregation is defined by a specified function.
     * <p>
     * <img width="640" src="https://raw.github.com/wiki/Netflix/RxJava/images/rx-operators/combineLatest.png">
     * 
     * @param o1
     *            the first source Observable
     * @param o2
     *            the second source Observable
     * @param o3
     *            the third source Observable
     * @param o4
     *            the fourth source Observable
     * @param o5
     *            the fifth source Observable
     * @param o6
     *            the sixth source Observable
     * @param combineFunction
     *            the aggregation function used to combine the items emitted by the source Observables
     * @return an Observable that emits items that are the result of combining the items emitted by the source
     *         Observables by means of the given aggregation function
     * @see <a href="https://github.com/Netflix/RxJava/wiki/Combining-Observables#wiki-combinelatest">RxJava Wiki: combineLatest()</a>
     */
    public final static <T1, T2, T3, T4, T5, T6, R> Observable<R> combineLatest(Observable<? extends T1> o1, Observable<? extends T2> o2, Observable<? extends T3> o3, Observable<? extends T4> o4, Observable<? extends T5> o5, Observable<? extends T6> o6,
            Func6<? super T1, ? super T2, ? super T3, ? super T4, ? super T5, ? super T6, ? extends R> combineFunction) {
        return create(OperationCombineLatest.combineLatest(o1, o2, o3, o4, o5, o6, combineFunction));
    }

    /**
     * Combines seven source Observables by emitting an item that aggregates the latest values of each of the
     * source Observables each time an item is received from any of the source Observables, where this
     * aggregation is defined by a specified function.
     * <p>
     * <img width="640" src="https://raw.github.com/wiki/Netflix/RxJava/images/rx-operators/combineLatest.png">
     * 
     * @param o1
     *            the first source Observable
     * @param o2
     *            the second source Observable
     * @param o3
     *            the third source Observable
     * @param o4
     *            the fourth source Observable
     * @param o5
     *            the fifth source Observable
     * @param o6
     *            the sixth source Observable
     * @param o7
     *            the seventh source Observable
     * @param combineFunction
     *            the aggregation function used to combine the items emitted by the source Observables
     * @return an Observable that emits items that are the result of combining the items emitted by the source
     *         Observables by means of the given aggregation function
     * @see <a href="https://github.com/Netflix/RxJava/wiki/Combining-Observables#wiki-combinelatest">RxJava Wiki: combineLatest()</a>
     */
    public final static <T1, T2, T3, T4, T5, T6, T7, R> Observable<R> combineLatest(Observable<? extends T1> o1, Observable<? extends T2> o2, Observable<? extends T3> o3, Observable<? extends T4> o4, Observable<? extends T5> o5, Observable<? extends T6> o6, Observable<? extends T7> o7,
            Func7<? super T1, ? super T2, ? super T3, ? super T4, ? super T5, ? super T6, ? super T7, ? extends R> combineFunction) {
        return create(OperationCombineLatest.combineLatest(o1, o2, o3, o4, o5, o6, o7, combineFunction));
    }

    /**
     * Combines eight source Observables by emitting an item that aggregates the latest values of each of the
     * source Observables each time an item is received from any of the source Observables, where this
     * aggregation is defined by a specified function.
     * <p>
     * <img width="640" src="https://raw.github.com/wiki/Netflix/RxJava/images/rx-operators/combineLatest.png">
     * 
     * @param o1
     *            the first source Observable
     * @param o2
     *            the second source Observable
     * @param o3
     *            the third source Observable
     * @param o4
     *            the fourth source Observable
     * @param o5
     *            the fifth source Observable
     * @param o6
     *            the sixth source Observable
     * @param o7
     *            the seventh source Observable
     * @param o8
     *            the eighth source Observable
     * @param combineFunction
     *            the aggregation function used to combine the items emitted by the source Observables
     * @return an Observable that emits items that are the result of combining the items emitted by the source
     *         Observables by means of the given aggregation function
     * @see <a href="https://github.com/Netflix/RxJava/wiki/Combining-Observables#wiki-combinelatest">RxJava Wiki: combineLatest()</a>
     */
    public final static <T1, T2, T3, T4, T5, T6, T7, T8, R> Observable<R> combineLatest(Observable<? extends T1> o1, Observable<? extends T2> o2, Observable<? extends T3> o3, Observable<? extends T4> o4, Observable<? extends T5> o5, Observable<? extends T6> o6, Observable<? extends T7> o7, Observable<? extends T8> o8,
            Func8<? super T1, ? super T2, ? super T3, ? super T4, ? super T5, ? super T6, ? super T7, ? super T8, ? extends R> combineFunction) {
        return create(OperationCombineLatest.combineLatest(o1, o2, o3, o4, o5, o6, o7, o8, combineFunction));
    }

    /**
     * Combines nine source Observables by emitting an item that aggregates the latest values of each of the
     * source Observables each time an item is received from any of the source Observables, where this
     * aggregation is defined by a specified function.
     * <p>
     * <img width="640" src="https://raw.github.com/wiki/Netflix/RxJava/images/rx-operators/combineLatest.png">
     * 
     * @param o1
     *            the first source Observable
     * @param o2
     *            the second source Observable
     * @param o3
     *            the third source Observable
     * @param o4
     *            the fourth source Observable
     * @param o5
     *            the fifth source Observable
     * @param o6
     *            the sixth source Observable
     * @param o7
     *            the seventh source Observable
     * @param o8
     *            the eighth source Observable
     * @param o9
     *            the ninth source Observable
     * @param combineFunction
     *            the aggregation function used to combine the items emitted by the source Observables
     * @return an Observable that emits items that are the result of combining the items emitted by the source
     *         Observables by means of the given aggregation function
     * @see <a href="https://github.com/Netflix/RxJava/wiki/Combining-Observables#wiki-combinelatest">RxJava Wiki: combineLatest()</a>
     */
    public final static <T1, T2, T3, T4, T5, T6, T7, T8, T9, R> Observable<R> combineLatest(Observable<? extends T1> o1, Observable<? extends T2> o2, Observable<? extends T3> o3, Observable<? extends T4> o4, Observable<? extends T5> o5, Observable<? extends T6> o6, Observable<? extends T7> o7, Observable<? extends T8> o8,
            Observable<? extends T9> o9,
            Func9<? super T1, ? super T2, ? super T3, ? super T4, ? super T5, ? super T6, ? super T7, ? super T8, ? super T9, ? extends R> combineFunction) {
        return create(OperationCombineLatest.combineLatest(o1, o2, o3, o4, o5, o6, o7, o8, o9, combineFunction));
    }

    /**
     * Returns an Observable that emits the items emitted by each of the Observables emitted by an Observable,
     * one after the other, without interleaving them.
     * <p>
     * <img width="640" src="https://raw.github.com/wiki/Netflix/RxJava/images/rx-operators/concat.png">
     * 
     * @param observables
     *            an Observable that emits Observables
     * @return an Observable that emits items all of the items emitted by the Observables emitted by
     *         {@code observables}, one after the other, without interleaving them
     * @see <a href="https://github.com/Netflix/RxJava/wiki/Mathematical-and-Aggregate-Operators#wiki-concat">RxJava Wiki: concat()</a>
     * @see <a href="http://msdn.microsoft.com/en-us/library/system.reactive.linq.observable.concat.aspx">MSDN: Observable.Concat</a>
     */
    public final static <T> Observable<T> concat(Observable<? extends Observable<? extends T>> observables) {
        return create(OperationConcat.concat(observables));
    }

    /**
     * Returns an Observable that emits the items emitted by two Observables, one after the other, without
     * interleaving them.
     * <p>
     * <img width="640" src="https://raw.github.com/wiki/Netflix/RxJava/images/rx-operators/concat.png">
     * 
     * @param t1
     *            an Observable to be concatenated
     * @param t2
     *            an Observable to be concatenated
     * @return an Observable that emits items emitted by the two source Observables, one after the other,
     *         without interleaving them
     * @see <a href="https://github.com/Netflix/RxJava/wiki/Mathematical-and-Aggregate-Operators#wiki-concat">RxJava Wiki: concat()</a>
     * @see <a href="http://msdn.microsoft.com/en-us/library/system.reactive.linq.observable.concat.aspx">MSDN: Observable.Concat</a>
     */
    @SuppressWarnings("unchecked")
    // suppress because the types are checked by the method signature before using a vararg
    public final static <T> Observable<T> concat(Observable<? extends T> t1, Observable<? extends T> t2) {
        return create(OperationConcat.concat(t1, t2));
    }

    /**
     * Returns an Observable that emits the items emitted by three Observables, one after the other, without
     * interleaving them.
     * <p>
     * <img width="640" src="https://raw.github.com/wiki/Netflix/RxJava/images/rx-operators/concat.png">
     * 
     * @param t1
     *            an Observable to be concatenated
     * @param t2
     *            an Observable to be concatenated
     * @param t3
     *            an Observable to be concatenated
     * @return an Observable that emits items emitted by the three source Observables, one after the other,
     *         without interleaving them
     * @see <a href="https://github.com/Netflix/RxJava/wiki/Mathematical-and-Aggregate-Operators#wiki-concat">RxJava Wiki: concat()</a>
     * @see <a href="http://msdn.microsoft.com/en-us/library/system.reactive.linq.observable.concat.aspx">MSDN: Observable.Concat</a>
     */
    @SuppressWarnings("unchecked")
    // suppress because the types are checked by the method signature before using a vararg
    public final static <T> Observable<T> concat(Observable<? extends T> t1, Observable<? extends T> t2, Observable<? extends T> t3) {
        return create(OperationConcat.concat(t1, t2, t3));
    }

    /**
     * Returns an Observable that emits the items emitted by four Observables, one after the other, without
     * interleaving them.
     * <p>
     * <img width="640" src="https://raw.github.com/wiki/Netflix/RxJava/images/rx-operators/concat.png">
     * 
     * @param t1
     *            an Observable to be concatenated
     * @param t2
     *            an Observable to be concatenated
     * @param t3
     *            an Observable to be concatenated
     * @param t4
     *            an Observable to be concatenated
     * @return an Observable that emits items emitted by the four source Observables, one after the other,
     *         without interleaving them
     * @see <a href="https://github.com/Netflix/RxJava/wiki/Mathematical-and-Aggregate-Operators#wiki-concat">RxJava Wiki: concat()</a>
     * @see <a href="http://msdn.microsoft.com/en-us/library/system.reactive.linq.observable.concat.aspx">MSDN: Observable.Concat</a>
     */
    @SuppressWarnings("unchecked")
    // suppress because the types are checked by the method signature before using a vararg
    public final static <T> Observable<T> concat(Observable<? extends T> t1, Observable<? extends T> t2, Observable<? extends T> t3, Observable<? extends T> t4) {
        return create(OperationConcat.concat(t1, t2, t3, t4));
    }

    /**
     * Returns an Observable that emits the items emitted by five Observables, one after the other, without
     * interleaving them.
     * <p>
     * <img width="640" src="https://raw.github.com/wiki/Netflix/RxJava/images/rx-operators/concat.png">
     * 
     * @param t1
     *            an Observable to be concatenated
     * @param t2
     *            an Observable to be concatenated
     * @param t3
     *            an Observable to be concatenated
     * @param t4
     *            an Observable to be concatenated
     * @param t5
     *            an Observable to be concatenated
     * @return an Observable that emits items emitted by the five source Observables, one after the other,
     *         without interleaving them
     * @see <a href="https://github.com/Netflix/RxJava/wiki/Mathematical-and-Aggregate-Operators#wiki-concat">RxJava Wiki: concat()</a>
     * @see <a href="http://msdn.microsoft.com/en-us/library/system.reactive.linq.observable.concat.aspx">MSDN: Observable.Concat</a>
     */
    @SuppressWarnings("unchecked")
    // suppress because the types are checked by the method signature before using a vararg
    public final static <T> Observable<T> concat(Observable<? extends T> t1, Observable<? extends T> t2, Observable<? extends T> t3, Observable<? extends T> t4, Observable<? extends T> t5) {
        return create(OperationConcat.concat(t1, t2, t3, t4, t5));
    }

    /**
     * Returns an Observable that emits the items emitted by six Observables, one after the other, without
     * interleaving them.
     * <p>
     * <img width="640" src="https://raw.github.com/wiki/Netflix/RxJava/images/rx-operators/concat.png">
     * 
     * @param t1
     *            an Observable to be concatenated
     * @param t2
     *            an Observable to be concatenated
     * @param t3
     *            an Observable to be concatenated
     * @param t4
     *            an Observable to be concatenated
     * @param t5
     *            an Observable to be concatenated
     * @param t6
     *            an Observable to be concatenated
     * @return an Observable that emits items emitted by the six source Observables, one after the other,
     *         without interleaving them
     * @see <a href="https://github.com/Netflix/RxJava/wiki/Mathematical-and-Aggregate-Operators#wiki-concat">RxJava Wiki: concat()</a>
     * @see <a href="http://msdn.microsoft.com/en-us/library/system.reactive.linq.observable.concat.aspx">MSDN: Observable.Concat</a>
     */
    @SuppressWarnings("unchecked")
    // suppress because the types are checked by the method signature before using a vararg
    public final static <T> Observable<T> concat(Observable<? extends T> t1, Observable<? extends T> t2, Observable<? extends T> t3, Observable<? extends T> t4, Observable<? extends T> t5, Observable<? extends T> t6) {
        return create(OperationConcat.concat(t1, t2, t3, t4, t5, t6));
    }

    /**
     * Returns an Observable that emits the items emitted by seven Observables, one after the other, without
     * interleaving them.
     * <p>
     * <img width="640" src="https://raw.github.com/wiki/Netflix/RxJava/images/rx-operators/concat.png">
     * 
     * @param t1
     *            an Observable to be concatenated
     * @param t2
     *            an Observable to be concatenated
     * @param t3
     *            an Observable to be concatenated
     * @param t4
     *            an Observable to be concatenated
     * @param t5
     *            an Observable to be concatenated
     * @param t6
     *            an Observable to be concatenated
     * @param t7
     *            an Observable to be concatenated
     * @return an Observable that emits items emitted by the seven source Observables, one after the other,
     *         without interleaving them
     * @see <a href="https://github.com/Netflix/RxJava/wiki/Mathematical-and-Aggregate-Operators#wiki-concat">RxJava Wiki: concat()</a>
     * @see <a href="http://msdn.microsoft.com/en-us/library/system.reactive.linq.observable.concat.aspx">MSDN: Observable.Concat</a>
     */
    @SuppressWarnings("unchecked")
    // suppress because the types are checked by the method signature before using a vararg
    public final static <T> Observable<T> concat(Observable<? extends T> t1, Observable<? extends T> t2, Observable<? extends T> t3, Observable<? extends T> t4, Observable<? extends T> t5, Observable<? extends T> t6, Observable<? extends T> t7) {
        return create(OperationConcat.concat(t1, t2, t3, t4, t5, t6, t7));
    }

    /**
     * Returns an Observable that emits the items emitted by eight Observables, one after the other, without
     * interleaving them.
     * <p>
     * <img width="640" src="https://raw.github.com/wiki/Netflix/RxJava/images/rx-operators/concat.png">
     * 
     * @param t1
     *            an Observable to be concatenated
     * @param t2
     *            an Observable to be concatenated
     * @param t3
     *            an Observable to be concatenated
     * @param t4
     *            an Observable to be concatenated
     * @param t5
     *            an Observable to be concatenated
     * @param t6
     *            an Observable to be concatenated
     * @param t7
     *            an Observable to be concatenated
     * @param t8
     *            an Observable to be concatenated
     * @return an Observable that emits items emitted by the eight source Observables, one after the other,
     *         without interleaving them
     * @see <a href="https://github.com/Netflix/RxJava/wiki/Mathematical-and-Aggregate-Operators#wiki-concat">RxJava Wiki: concat()</a>
     * @see <a href="http://msdn.microsoft.com/en-us/library/system.reactive.linq.observable.concat.aspx">MSDN: Observable.Concat</a>
     */
    @SuppressWarnings("unchecked")
    // suppress because the types are checked by the method signature before using a vararg
    public final static <T> Observable<T> concat(Observable<? extends T> t1, Observable<? extends T> t2, Observable<? extends T> t3, Observable<? extends T> t4, Observable<? extends T> t5, Observable<? extends T> t6, Observable<? extends T> t7, Observable<? extends T> t8) {
        return create(OperationConcat.concat(t1, t2, t3, t4, t5, t6, t7, t8));
    }

    /**
     * Returns an Observable that emits the items emitted by nine Observables, one after the other, without
     * interleaving them.
     * <p>
     * <img width="640" src="https://raw.github.com/wiki/Netflix/RxJava/images/rx-operators/concat.png">
     * 
     * @param t1
     *            an Observable to be concatenated
     * @param t2
     *            an Observable to be concatenated
     * @param t3
     *            an Observable to be concatenated
     * @param t4
     *            an Observable to be concatenated
     * @param t5
     *            an Observable to be concatenated
     * @param t6
     *            an Observable to be concatenated
     * @param t7
     *            an Observable to be concatenated
     * @param t8
     *            an Observable to be concatenated
     * @param t9
     *            an Observable to be concatenated
     * @return an Observable that emits items emitted by the nine source Observables, one after the other,
     *         without interleaving them
     * @see <a href="https://github.com/Netflix/RxJava/wiki/Mathematical-and-Aggregate-Operators#wiki-concat">RxJava Wiki: concat()</a>
     * @see <a href="http://msdn.microsoft.com/en-us/library/system.reactive.linq.observable.concat.aspx">MSDN: Observable.Concat</a>
     */
    @SuppressWarnings("unchecked")
    // suppress because the types are checked by the method signature before using a vararg
    public final static <T> Observable<T> concat(Observable<? extends T> t1, Observable<? extends T> t2, Observable<? extends T> t3, Observable<? extends T> t4, Observable<? extends T> t5, Observable<? extends T> t6, Observable<? extends T> t7, Observable<? extends T> t8, Observable<? extends T> t9) {
        return create(OperationConcat.concat(t1, t2, t3, t4, t5, t6, t7, t8, t9));
    }

    /**
     * Returns an Observable that calls an Observable factory to create its Observable for each new Observer
     * that subscribes. That is, for each subscriber, the actual Observable that subscriber observes is
     * determined by the factory function.
     * <p>
     * <img width="640" src="https://raw.github.com/wiki/Netflix/RxJava/images/rx-operators/defer.png">
     * <p>
     * The defer Observer allows you to defer or delay emitting items from an Observable until such time as an
     * Observer subscribes to the Observable. This allows an {@link Observer} to easily obtain updates or a
     * refreshed version of the sequence.
     * 
     * @param observableFactory
     *            the Observable factory function to invoke for each {@link Observer} that subscribes to the
     *            resulting Observable
     * @param <T>
     *            the type of the items emitted by the Observable
     * @return an Observable whose {@link Observer}s' subscriptions trigger an invocation of the given
     *         Observable factory function
     * @see <a href="https://github.com/Netflix/RxJava/wiki/Creating-Observables#wiki-defer">RxJava Wiki: defer()</a>
     */
    public final static <T> Observable<T> defer(Func0<? extends Observable<? extends T>> observableFactory) {
        return create(OperationDefer.defer(observableFactory));
    }

    /**
     * Returns an Observable that emits no items to the {@link Observer} and immediately invokes its
     * {@link Observer#onCompleted onCompleted} method.
     * <p>
     * <img width="640" src="https://raw.github.com/wiki/Netflix/RxJava/images/rx-operators/empty.png">
     * 
     * @param <T>
     *            the type of the items (ostensibly) emitted by the Observable
     * @return an Observable that emits no items to the {@link Observer} but immediately invokes the
     *         {@link Observer}'s {@link Observer#onCompleted() onCompleted} method
     * @see <a href="https://github.com/Netflix/RxJava/wiki/Creating-Observables#wiki-empty-error-and-never">RxJava Wiki: empty()</a>
     * @see <a href="http://msdn.microsoft.com/en-us/library/hh229670.aspx">MSDN: Observable.Empty</a>
     */
    public final static <T> Observable<T> empty() {
        return from(new ArrayList<T>());
    }

    /**
     * Returns an Observable that emits no items to the {@link Observer} and immediately invokes its
     * {@link Observer#onCompleted onCompleted} method on the specified Scheduler.
     * <p>
     * <img width="640" src="https://raw.github.com/wiki/Netflix/RxJava/images/rx-operators/empty.s.png">
     * 
     * @param scheduler
     *            the Scheduler to use to call the {@link Observer#onCompleted onCompleted} method
     * @param <T>
     *            the type of the items (ostensibly) emitted by the Observable
     * @return an Observable that emits no items to the {@link Observer} but immediately invokes the
     *         {@link Observer}'s {@link Observer#onCompleted() onCompleted} method with the specified
     *         {@code scheduler}
     * @see <a href="https://github.com/Netflix/RxJava/wiki/Creating-Observables#wiki-empty-error-and-never">RxJava Wiki: empty()</a>
     * @see <a href="http://msdn.microsoft.com/en-us/library/hh229066.aspx">MSDN: Observable.Empty Method (IScheduler)</a>
     */
    public final static <T> Observable<T> empty(Scheduler scheduler) {
        return Observable.<T> empty().subscribeOn(scheduler);
    }

    /**
     * Returns an Observable that invokes an {@link Observer}'s {@link Observer#onError onError} method when the
     * Observer subscribes to it.
     * <p>
     * <img width="640" src="https://raw.github.com/wiki/Netflix/RxJava/images/rx-operators/error.png">
     * 
     * @param exception
     *            the particular Throwable to pass to {@link Observer#onError onError}
     * @param <T>
     *            the type of the items (ostensibly) emitted by the Observable
     * @return an Observable that invokes the {@link Observer}'s {@link Observer#onError onError} method when
     *         the Observer subscribes to it
     * @see <a href="https://github.com/Netflix/RxJava/wiki/Creating-Observables#wiki-empty-error-and-never">RxJava Wiki: error()</a>
     * @see <a href="http://msdn.microsoft.com/en-us/library/hh244299.aspx">MSDN: Observable.Throw</a>
     */
    public final static <T> Observable<T> error(Throwable exception) {
        return new ThrowObservable<T>(exception);
    }

    /**
     * Returns an Observable that invokes an {@link Observer}'s {@link Observer#onError onError} method on the
     * specified Scheduler.
     * <p>
     * <img width="640" src="https://raw.github.com/wiki/Netflix/RxJava/images/rx-operators/error.s.png">
     * 
     * @param exception
     *            the particular Throwable to pass to {@link Observer#onError onError}
     * @param scheduler
     *            the Scheduler on which to call {@link Observer#onError onError}
     * @param <T>
     *            the type of the items (ostensibly) emitted by the Observable
     * @return an Observable that invokes the {@link Observer}'s {@link Observer#onError onError} method, on
     *         the specified Scheduler
     * @see <a href="https://github.com/Netflix/RxJava/wiki/Creating-Observables#wiki-empty-error-and-never">RxJava Wiki: error()</a>
     * @see <a href="http://msdn.microsoft.com/en-us/library/hh211711.aspx">MSDN: Observable.Throw</a>
     */
    public final static <T> Observable<T> error(Throwable exception, Scheduler scheduler) {
        return Observable.<T> error(exception).subscribeOn(scheduler);
    }

    /**
     * Converts a {@link Future} into an Observable.
     * <p>
     * <img width="640" src="https://raw.github.com/wiki/Netflix/RxJava/images/rx-operators/from.Future.png">
     * <p>
     * You can convert any object that supports the {@link Future} interface into an Observable that emits the
     * return value of the {@link Future#get} method of that object, by passing the object into the {@code from}
     * method.
     * <p>
     * <em>Important note:</em> This Observable is blocking; you cannot unsubscribe from it.
     * 
     * @param future
     *            the source {@link Future}
     * @param <T>
     *            the type of object that the {@link Future} returns, and also the type of item to be emitted by
     *            the resulting Observable
     * @return an Observable that emits the item from the source {@link Future}
     * @see <a href="https://github.com/Netflix/RxJava/wiki/Creating-Observables#wiki-from">RxJava Wiki: from()</a>
     */
    public final static <T> Observable<T> from(Future<? extends T> future) {
        return create(OperationToObservableFuture.toObservableFuture(future));
    }

    /**
     * Converts a {@link Future} into an Observable, with a timeout on the Future.
     * <p>
     * <img width="640" src="https://raw.github.com/wiki/Netflix/RxJava/images/rx-operators/from.Future.png">
     * <p>
     * You can convert any object that supports the {@link Future} interface into an Observable that emits the
     * return value of the {@link Future#get} method of that object, by passing the object into the {@code from}
     * method.
     * <p>
     * <em>Important note:</em> This Observable is blocking; you cannot unsubscribe from it.
     * 
     * @param future
     *            the source {@link Future}
     * @param timeout
     *            the maximum time to wait before calling {@code get()}
     * @param unit
     *            the {@link TimeUnit} of the {@code timeout} argument
     * @param <T>
     *            the type of object that the {@link Future} returns, and also the type of item to be emitted by
     *            the resulting Observable
     * @return an Observable that emits the item from the source {@link Future}
     * @see <a href="https://github.com/Netflix/RxJava/wiki/Creating-Observables#wiki-from">RxJava Wiki: from()</a>
     */
    public final static <T> Observable<T> from(Future<? extends T> future, long timeout, TimeUnit unit) {
        return create(OperationToObservableFuture.toObservableFuture(future, timeout, unit));
    }

    /**
     * Converts a {@link Future}, operating on a specified {@link Scheduler}, into an Observable.
     * <p>
     * <img width="640" src="https://raw.github.com/wiki/Netflix/RxJava/images/rx-operators/from.Future.s.png">
     * <p>
     * You can convert any object that supports the {@link Future} interface into an Observable that emits the
     * return value of the {@link Future#get} method of that object, by passing the object into the {@code from}
     * method.
     * <p>
     * 
     * @param future
     *            the source {@link Future}
     * @param scheduler
     *            the {@link Scheduler} to wait for the Future on. Use a Scheduler such as
     *            {@link Schedulers#io()} that can block and wait on the Future
     * @param <T>
     *            the type of object that the {@link Future} returns, and also the type of item to be emitted by
     *            the resulting Observable
     * @return an Observable that emits the item from the source {@link Future}
     * @see <a href="https://github.com/Netflix/RxJava/wiki/Creating-Observables#wiki-from">RxJava Wiki: from()</a>
     */
    public final static <T> Observable<T> from(Future<? extends T> future, Scheduler scheduler) {
        return create(OperationToObservableFuture.toObservableFuture(future)).subscribeOn(scheduler);
    }

    /**
     * Converts an {@link Iterable} sequence into an Observable that emits the items in the sequence.
     * <p>
     * <img width="640" src="https://raw.github.com/wiki/Netflix/RxJava/images/rx-operators/from.png">
     * 
     * @param iterable
     *            the source {@link Iterable} sequence
     * @param <T>
     *            the type of items in the {@link Iterable} sequence and the type of items to be emitted by the
     *            resulting Observable
     * @return an Observable that emits each item in the source {@link Iterable} sequence
     * @see <a href="https://github.com/Netflix/RxJava/wiki/Creating-Observables#wiki-from">RxJava Wiki: from()</a>
     */
    public final static <T> Observable<T> from(Iterable<? extends T> iterable) {
        return create(new OnSubscribeFromIterable<T>(iterable));
    }

    /**
     * Converts an {@link Iterable} sequence into an Observable that operates on the specified Scheduler,
     * emitting each item from the sequence.
     * <p>
     * <img width="640" src="https://raw.github.com/wiki/Netflix/RxJava/images/rx-operators/from.s.png">
     * 
     * @param iterable
     *            the source {@link Iterable} sequence
     * @param scheduler
     *            the Scheduler on which the Observable is to emit the items of the Iterable
     * @param <T>
     *            the type of items in the {@link Iterable} sequence and the type of items to be emitted by the
     *            resulting Observable
     * @return an Observable that emits each item in the source {@link Iterable} sequence, on the specified
     *         Scheduler
     * @see <a href="https://github.com/Netflix/RxJava/wiki/Creating-Observables#wiki-from">RxJava Wiki: from()</a>
     * @see <a href="http://msdn.microsoft.com/en-us/library/hh212140.aspx">MSDN: Observable.ToObservable</a>
     */
    public final static <T> Observable<T> from(Iterable<? extends T> iterable, Scheduler scheduler) {
        return create(new OnSubscribeFromIterable<T>(iterable)).subscribeOn(scheduler);
    }

    /**
     * Converts an item into an Observable that emits that item.
     * <p>
     * <img width="640" src="https://raw.github.com/wiki/Netflix/RxJava/images/rx-operators/from.png">
     * 
     * @param t1
     *            the item
     * @param <T>
     *            the type of the item
     * @return an Observable that emits the item
     * @see <a href="https://github.com/Netflix/RxJava/wiki/Creating-Observables#wiki-from">RxJava Wiki: from()</a>
     */
    // suppress unchecked because we are using varargs inside the method
    public final static <T> Observable<T> from(T t1) {
        return from(Arrays.asList(t1));
    }

    /**
     * Converts two items into an Observable that emits those items.
     * <p>
     * <img width="640" src="https://raw.github.com/wiki/Netflix/RxJava/images/rx-operators/from.png">
     * 
     * @param t1
     *            first item
     * @param t2
     *            second item
     * @param <T>
     *            the type of these items
     * @return an Observable that emits each item
     * @see <a href="https://github.com/Netflix/RxJava/wiki/Creating-Observables#wiki-from">RxJava Wiki: from()</a>
     * @deprecated use {@link #from(Iterable)} instead such as {@code from(Arrays.asList(t1,t2))}
     */
    @Deprecated
    // suppress unchecked because we are using varargs inside the method
    public final static <T> Observable<T> from(T t1, T t2) {
        return from(Arrays.asList(t1, t2));
    }

    /**
     * Converts three items into an Observable that emits those items.
     * <p>
     * <img width="640" src="https://raw.github.com/wiki/Netflix/RxJava/images/rx-operators/from.png">
     * 
     * @param t1
     *            first item
     * @param t2
     *            second item
     * @param t3
     *            third item
     * @param <T>
     *            the type of these items
     * @return an Observable that emits each item
     * @see <a href="https://github.com/Netflix/RxJava/wiki/Creating-Observables#wiki-from">RxJava Wiki: from()</a>
     * @deprecated use {@link #from(Iterable)} instead such as {@code from(Arrays.asList(t1,t2,t3))}.
     */
    @Deprecated
    // suppress unchecked because we are using varargs inside the method
    public final static <T> Observable<T> from(T t1, T t2, T t3) {
        return from(Arrays.asList(t1, t2, t3));
    }

    /**
     * Converts four items into an Observable that emits those items.
     * <p>
     * <img width="640" src="https://raw.github.com/wiki/Netflix/RxJava/images/rx-operators/from.png">
     * 
     * @param t1
     *            first item
     * @param t2
     *            second item
     * @param t3
     *            third item
     * @param t4
     *            fourth item
     * @param <T>
     *            the type of these items
     * @return an Observable that emits each item
     * @see <a href="https://github.com/Netflix/RxJava/wiki/Creating-Observables#wiki-from">RxJava Wiki: from()</a>
     * @deprecated use {@link #from(Iterable)} instead such as {@code from(Arrays.asList(t1,t2,t3,t4))}.
     */
    @Deprecated
    // suppress unchecked because we are using varargs inside the method
    public final static <T> Observable<T> from(T t1, T t2, T t3, T t4) {
        return from(Arrays.asList(t1, t2, t3, t4));
    }

    /**
     * Converts five items into an Observable that emits those items.
     * <p>
     * <img width="640" src="https://raw.github.com/wiki/Netflix/RxJava/images/rx-operators/from.png">
     * 
     * @param t1
     *            first item
     * @param t2
     *            second item
     * @param t3
     *            third item
     * @param t4
     *            fourth item
     * @param t5
     *            fifth item
     * @param <T>
     *            the type of these items
     * @return an Observable that emits each item
     * @see <a href="https://github.com/Netflix/RxJava/wiki/Creating-Observables#wiki-from">RxJava Wiki: from()</a>
     * @deprecated use {@link #from(Iterable)} instead such as {@code from(Arrays.asList(t1,t2,t3,t4,t5))}.
     */
    @Deprecated
    // suppress unchecked because we are using varargs inside the method
    public final static <T> Observable<T> from(T t1, T t2, T t3, T t4, T t5) {
        return from(Arrays.asList(t1, t2, t3, t4, t5));
    }

    /**
     * Converts six items into an Observable that emits those items.
     * <p>
     * <img width="640" src="https://raw.github.com/wiki/Netflix/RxJava/images/rx-operators/from.png">
     * 
     * @param t1
     *            first item
     * @param t2
     *            second item
     * @param t3
     *            third item
     * @param t4
     *            fourth item
     * @param t5
     *            fifth item
     * @param t6
     *            sixth item
     * @param <T>
     *            the type of these items
     * @return an Observable that emits each item
     * @see <a href="https://github.com/Netflix/RxJava/wiki/Creating-Observables#wiki-from">RxJava Wiki: from()</a>
     * @deprecated use {@link #from(Iterable)} instead such as {@code from(Arrays.asList(t1,t2,t3,t4,t5,t6))}.
     */
    @Deprecated
    // suppress unchecked because we are using varargs inside the method
    public final static <T> Observable<T> from(T t1, T t2, T t3, T t4, T t5, T t6) {
        return from(Arrays.asList(t1, t2, t3, t4, t5, t6));
    }

    /**
     * Converts seven items into an Observable that emits those items.
     * <p>
     * <img width="640" src="https://raw.github.com/wiki/Netflix/RxJava/images/rx-operators/from.png">
     * 
     * @param t1
     *            first item
     * @param t2
     *            second item
     * @param t3
     *            third item
     * @param t4
     *            fourth item
     * @param t5
     *            fifth item
     * @param t6
     *            sixth item
     * @param t7
     *            seventh item
     * @param <T>
     *            the type of these items
     * @return an Observable that emits each item
     * @see <a href="https://github.com/Netflix/RxJava/wiki/Creating-Observables#wiki-from">RxJava Wiki: from()</a>
     * @deprecated use {@link #from(Iterable)} instead such as {@code from(Arrays.asList(t1,t2,t3,t4,t5,t6,t7))}.
     */
    @Deprecated
    // suppress unchecked because we are using varargs inside the method
    public final static <T> Observable<T> from(T t1, T t2, T t3, T t4, T t5, T t6, T t7) {
        return from(Arrays.asList(t1, t2, t3, t4, t5, t6, t7));
    }

    /**
     * Converts eight items into an Observable that emits those items.
     * <p>
     * <img width="640" src="https://raw.github.com/wiki/Netflix/RxJava/images/rx-operators/from.png">
     * 
     * @param t1
     *            first item
     * @param t2
     *            second item
     * @param t3
     *            third item
     * @param t4
     *            fourth item
     * @param t5
     *            fifth item
     * @param t6
     *            sixth item
     * @param t7
     *            seventh item
     * @param t8
     *            eighth item
     * @param <T>
     *            the type of these items
     * @return an Observable that emits each item
     * @see <a href="https://github.com/Netflix/RxJava/wiki/Creating-Observables#wiki-from">RxJava Wiki: from()</a>
     * @deprecated use {@link #from(Iterable)} instead such as {@code from(Arrays.asList(t1,t2,t3,t4,t5,t6,t7,t8))}.
     */
    @Deprecated
    // suppress unchecked because we are using varargs inside the method
    public final static <T> Observable<T> from(T t1, T t2, T t3, T t4, T t5, T t6, T t7, T t8) {
        return from(Arrays.asList(t1, t2, t3, t4, t5, t6, t7, t8));
    }

    /**
     * Converts nine items into an Observable that emits those items.
     * <p>
     * <img width="640" src="https://raw.github.com/wiki/Netflix/RxJava/images/rx-operators/from.png">
     * 
     * @param t1
     *            first item
     * @param t2
     *            second item
     * @param t3
     *            third item
     * @param t4
     *            fourth item
     * @param t5
     *            fifth item
     * @param t6
     *            sixth item
     * @param t7
     *            seventh item
     * @param t8
     *            eighth item
     * @param t9
     *            ninth item
     * @param <T>
     *            the type of these items
     * @return an Observable that emits each item
     * @see <a href="https://github.com/Netflix/RxJava/wiki/Creating-Observables#wiki-from">RxJava Wiki: from()</a>
     * @deprecated use {@link #from(Iterable)} instead such as {@code from(Arrays.asList(t1,t2,t3,t4,t5,t6,t7,t8,t9))}.
     */
    @Deprecated
    // suppress unchecked because we are using varargs inside the method
    public final static <T> Observable<T> from(T t1, T t2, T t3, T t4, T t5, T t6, T t7, T t8, T t9) {
        return from(Arrays.asList(t1, t2, t3, t4, t5, t6, t7, t8, t9));
    }

    /**
     * Converts ten items into an Observable that emits those items.
     * <p>
     * <img width="640" src="https://raw.github.com/wiki/Netflix/RxJava/images/rx-operators/from.png">
     * <p>
     * 
     * @param t1
     *            first item
     * @param t2
     *            second item
     * @param t3
     *            third item
     * @param t4
     *            fourth item
     * @param t5
     *            fifth item
     * @param t6
     *            sixth item
     * @param t7
     *            seventh item
     * @param t8
     *            eighth item
     * @param t9
     *            ninth item
     * @param t10
     *            tenth item
     * @param <T>
     *            the type of these items
     * @return an Observable that emits each item
     * @see <a href="https://github.com/Netflix/RxJava/wiki/Creating-Observables#wiki-from">RxJava Wiki: from()</a>
     * @deprecated use {@link #from(Iterable)} instead such as {@code from(Arrays.asList(t1,t2,t3,t4,t5,t6,t7,t8,t9,t10))}.
     */
    @Deprecated
    // suppress unchecked because we are using varargs inside the method
    public final static <T> Observable<T> from(T t1, T t2, T t3, T t4, T t5, T t6, T t7, T t8, T t9, T t10) {
        return from(Arrays.asList(t1, t2, t3, t4, t5, t6, t7, t8, t9, t10));
    }

    /**
     * Converts an Array into an Observable that emits the items in the Array.
     * <p>
     * <img width="640" src="https://raw.github.com/wiki/Netflix/RxJava/images/rx-operators/from.png">
     * 
     * @param items
     *            the source Array
     * @param <T>
     *            the type of items in the Array and the type of items to be emitted by the resulting Observable
     * @return an Observable that emits each item in the source Array
     * @see <a href="https://github.com/Netflix/RxJava/wiki/Creating-Observables#wiki-from">RxJava Wiki: from()</a>
     */
    //    @SafeVarargs // commenting out until we figure out if we can do Java7 compilation without breaking Android for just this feature
    public final static <T> Observable<T> from(T... t1) {
        return from(Arrays.asList(t1));
    }

    /**
     * Converts an Array into an Observable that emits the items in the Array on a specified Scheduler.
     * <p>
     * <img width="640" src="https://raw.github.com/wiki/Netflix/RxJava/images/rx-operators/from.png">
     * 
     * @param items
     *            the source Array
     * @param scheduler
     *            the Scheduler on which the Observable emits the items of the Array
     * @param <T>
     *            the type of items in the Array and the type of items to be emitted by the resulting Observable
     * @return an Observable that emits each item in the source Array
     * @see <a href="https://github.com/Netflix/RxJava/wiki/Creating-Observables#wiki-from">RxJava Wiki: from()</a>
     */
    public final static <T> Observable<T> from(T[] items, Scheduler scheduler) {
        return from(Arrays.asList(items), scheduler);
    }

    /**
     * Returns an Observable that emits a sequential number every specified interval of time.
     * <p>
     * <img width="640" src="https://raw.github.com/wiki/Netflix/RxJava/images/rx-operators/interval.png">
     * 
     * @param interval
     *            interval size in time units (see below)
     * @param unit
     *            time units to use for the interval size
     * @return an Observable that emits a sequential number each time interval
     * @see <a href="https://github.com/Netflix/RxJava/wiki/Creating-Observables#wiki-interval">RxJava Wiki: interval()</a>
     * @see <a href="http://msdn.microsoft.com/en-us/library/hh229027.aspx">MSDN: Observable.Interval</a>
     */
    public final static Observable<Long> interval(long interval, TimeUnit unit) {
        return create(OperationInterval.interval(interval, unit));
    }

    /**
     * Returns an Observable that emits a sequential number every specified interval of time, on a
     * specified Scheduler.
     * <p>
     * <img width="640" src="https://raw.github.com/wiki/Netflix/RxJava/images/rx-operators/interval.s.png">
     * 
     * @param interval
     *            interval size in time units (see below)
     * @param unit
     *            time units to use for the interval size
     * @param scheduler
     *            the Scheduler to use for scheduling the items
     * @return an Observable that emits a sequential number each time interval
     * @see <a href="https://github.com/Netflix/RxJava/wiki/Creating-Observables#wiki-interval">RxJava Wiki: interval()</a>
     * @see <a href="http://msdn.microsoft.com/en-us/library/hh228911.aspx">MSDN: Observable.Interval</a>
     */
    public final static Observable<Long> interval(long interval, TimeUnit unit, Scheduler scheduler) {
        return create(OperationInterval.interval(interval, unit, scheduler));
    }

    /**
     * Returns an Observable that emits a single item and then completes.
     * <p>
     * <img width="640" src="https://raw.github.com/wiki/Netflix/RxJava/images/rx-operators/just.png">
     * <p>
     * To convert any object into an Observable that emits that object, pass that object into the {@code just}
     * method.
     * <p>
     * This is similar to the {@link #from(java.lang.Object[])} method, except that {@code from()} will convert
     * an {@link Iterable} object into an Observable that emits each of the items in the Iterable, one at a
     * time, while the {@code just()} method converts an Iterable into an Observable that emits the entire
     * Iterable as a single item.
     * 
     * @param value
     *            the item to emit
     * @param <T>
     *            the type of that item
     * @return an Observable that emits {@code value} as a single item and then completes
     * @see <a href="https://github.com/Netflix/RxJava/wiki/Creating-Observables#wiki-just">RxJava Wiki: just()</a>
     */
    public final static <T> Observable<T> just(T value) {
        return from(Arrays.asList(value));
    }
    
    /**
     * Returns an Observable that emits a single item and then completes, on a specified Scheduler.
     * <p>
     * <img width="640" src="https://raw.github.com/wiki/Netflix/RxJava/images/rx-operators/just.s.png">
     * <p>
     * This is a scheduler version of {@link #just(Object)}.
     * 
     * @param value
     *            the item to emit
     * @param <T>
     *            the type of that item
     * @param scheduler
     *            the Scheduler to emit the single item on
     * @return an Observable that emits {@code value} as a single item and then completes, on a specified
     *         Scheduler
     * @see <a href="https://github.com/Netflix/RxJava/wiki/Creating-Observables#wiki-just">RxJava Wiki: just()</a>
     * @deprecated use {@link #from(T)}
     */
    @Deprecated
    public final static <T> Observable<T> just(T value, Scheduler scheduler) {
        return from(Arrays.asList((value)), scheduler);
    }

    /**
     * Returns an Observable that emits the single item emitted by the source Observable with the maximum
     * numeric value. If there is more than one item with the same maximum value, it emits the last-emitted of
     * these.
     * <p>
     * <img width="640" src="https://raw.github.com/wiki/Netflix/RxJava/images/rx-operators/max.png">
     * 
     * @param source
     *            an Observable to scan for the maximum emitted item
     * @return an Observable that emits this maximum item
     * @throws IllegalArgumentException
     *             if the source is empty
     * @see <a href="https://github.com/Netflix/RxJava/wiki/Mathematical-and-Aggregate-Operators#wiki-max">RxJava Wiki: max()</a>
     * @see <a href="http://msdn.microsoft.com/en-us/library/hh211837.aspx">MSDN: Observable.Max</a>
     * @deprecated Use rxjava-math module instead
     */
    public final static <T extends Comparable<? super T>> Observable<T> max(Observable<T> source) {
        return OperationMinMax.max(source);
    }

    /**
     * Flattens an Iterable of Observables into one Observable, without any transformation.
     * <p>
     * <img width="640" src="https://raw.github.com/wiki/Netflix/RxJava/images/rx-operators/merge.png">
     * <p>
     * You can combine the items emitted by multiple Observables so that they appear as a single Observable, by
     * using the {@code merge} method.
     * 
     * @param sequences
     *            the Iterable of Observables
     * @return an Observable that emits items that are the result of flattening the items emitted by the
     *         Observables in the Iterable
     * @see <a href="https://github.com/Netflix/RxJava/wiki/Combining-Observables#wiki-merge">RxJava Wiki: merge()</a>
     * @see <a href="http://msdn.microsoft.com/en-us/library/hh229590.aspx">MSDN: Observable.Merge</a>
     */
    public final static <T> Observable<T> merge(Iterable<? extends Observable<? extends T>> sequences) {
        return merge(from(sequences));
    }

    /**
     * Flattens an Iterable of Observables into one Observable, without any transformation, while limiting the
     * number of concurrent subscriptions to these Observables.
     * <p>
     * <img width="640" src="https://raw.github.com/wiki/Netflix/RxJava/images/rx-operators/merge.png">
     * <p>
     * You can combine the items emitted by multiple Observables so that they appear as a single Observable, by
     * using the {@code merge} method.
     * 
     * @param sequences
     *            the Iterable of Observables
     * @param maxConcurrent
     *            the maximum number of Observables that may be subscribed to concurrently
     * @return an Observable that emits items that are the result of flattening the items emitted by the
     *         Observables in the Iterable
     * @throws IllegalArgumentException
     *            if {@code maxConcurrent} is less than or equal to 0
     * @see <a href="https://github.com/Netflix/RxJava/wiki/Combining-Observables#wiki-merge">RxJava Wiki: merge()</a>
     * @see <a href="http://msdn.microsoft.com/en-us/library/hh229923.aspx">MSDN: Observable.Merge</a>
     */
    public final static <T> Observable<T> merge(Iterable<? extends Observable<? extends T>> sequences, int maxConcurrent) {
        return merge(from(sequences), maxConcurrent);
    }

    /**
     * Flattens an Iterable of Observables into one Observable, without any transformation, while limiting the
     * number of concurrent subscriptions to these Observables, and subscribing to these Observables on a
     * specified Scheduler.
     * <p>
     * <img width="640" src="https://raw.github.com/wiki/Netflix/RxJava/images/rx-operators/merge.png">
     * <p>
     * You can combine the items emitted by multiple Observables so that they appear as a single Observable, by
     * using the {@code merge} method.
     * 
     * @param sequences
     *            the Iterable of Observables
     * @param maxConcurrent
     *            the maximum number of Observables that may be subscribed to concurrently
     * @param scheduler
     *            the Scheduler on which to traverse the Iterable of Observables
     * @return an Observable that emits items that are the result of flattening the items emitted by the
     *         Observables in the Iterable
     * @throws IllegalArgumentException
     *            if {@code maxConcurrent} is less than or equal to 0
     * @see <a href="https://github.com/Netflix/RxJava/wiki/Combining-Observables#wiki-merge">RxJava Wiki: merge()</a>
     * @see <a href="http://msdn.microsoft.com/en-us/library/hh244329.aspx">MSDN: Observable.Merge</a>
     */
    public final static <T> Observable<T> merge(Iterable<? extends Observable<? extends T>> sequences, int maxConcurrent, Scheduler scheduler) {
        return merge(from(sequences, scheduler), maxConcurrent);
    }

    /**
     * Flattens an Iterable of Observables into one Observable, without any transformation, subscribing to these
     * Observables on a specified Scheduler.
     * <p>
     * <img width="640" src="https://raw.github.com/wiki/Netflix/RxJava/images/rx-operators/merge.png">
     * <p>
     * You can combine the items emitted by multiple Observables so that they appear as a single Observable, by
     * using the {@code merge} method.
     * 
     * @param sequences
     *            the Iterable of Observables
     * @param scheduler
     *            the Scheduler on which to traverse the Iterable of Observables
     * @return an Observable that emits items that are the result of flattening the items emitted by the
     *         Observables in the Iterable
     * @see <a href="https://github.com/Netflix/RxJava/wiki/Combining-Observables#wiki-merge">RxJava Wiki: merge()</a>
     * @see <a href="http://msdn.microsoft.com/en-us/library/hh244336.aspx">MSDN: Observable.Merge</a>
     */
    public final static <T> Observable<T> merge(Iterable<? extends Observable<? extends T>> sequences, Scheduler scheduler) {
        return merge(from(sequences, scheduler));
    }

    /**
     * Flattens an Observable that emits Observables into a single Observable that emits the items emitted by
     * those Observables, without any transformation.
     * <p>
     * <img width="640" src="https://raw.github.com/wiki/Netflix/RxJava/images/rx-operators/merge.oo.png">
     * <p>
     * You can combine the items emitted by multiple Observables so that they appear as a single Observable, by
     * using the {@code merge} method.
     * 
     * @param source
     *            an Observable that emits Observables
     * @return an Observable that emits items that are the result of flattening the Observables emitted by the
     *         {@code source} Observable
     * @see <a href="https://github.com/Netflix/RxJava/wiki/Combining-Observables#wiki-merge">RxJava Wiki: merge()</a>
     * @see <a href="http://msdn.microsoft.com/en-us/library/hh229099.aspx">MSDN: Observable.Merge</a>
     */
    public final static <T> Observable<T> merge(Observable<? extends Observable<? extends T>> source) {
        return source.lift(new OperatorMerge<T>());
    }

    /**
     * Flattens an Observable that emits Observables into a single Observable that emits the items emitted by
     * those Observables, without any transformation, while limiting the maximum number of concurrent
     * subscriptions to these Observables.
     * <p>
     * <img width="640" src="https://raw.github.com/wiki/Netflix/RxJava/images/rx-operators/merge.oo.png">
     * <p>
     * You can combine the items emitted by multiple Observables so that they appear as a single Observable, by
     * using the {@code merge} method.
     * 
     * @param source
     *            an Observable that emits Observables
     * @param maxConcurrent
     *            the maximum number of Observables that may be subscribed to concurrently
     * @return an Observable that emits items that are the result of flattening the Observables emitted by the
     *         {@code source} Observable
     * @throws IllegalArgumentException
     *            if {@code maxConcurrent} is less than or equal to 0
     * @see <a href="https://github.com/Netflix/RxJava/wiki/Combining-Observables#wiki-merge">RxJava Wiki: merge()</a>
     * @see <a href="http://msdn.microsoft.com/en-us/library/hh211914.aspx">MSDN: Observable.Merge</a>
     */
    public final static <T> Observable<T> merge(Observable<? extends Observable<? extends T>> source, int maxConcurrent) {
        return Observable.create(OperationMergeMaxConcurrent.merge(source, maxConcurrent));
    }

    /**
     * Flattens two Observables into a single Observable, without any transformation.
     * <p>
     * <img width="640" src="https://raw.github.com/wiki/Netflix/RxJava/images/rx-operators/merge.png">
     * <p>
     * You can combine items emitted by multiple Observables so that they appear as a single Observable, by
     * using the {@code merge} method.
     * 
     * @param t1
     *            an Observable to be merged
     * @param t2
     *            an Observable to be merged
     * @return an Observable that emits all of the items emitted by the source Observables
     * @see <a href="https://github.com/Netflix/RxJava/wiki/Combining-Observables#wiki-merge">RxJava Wiki: merge()</a>
     * @see <a href="http://msdn.microsoft.com/en-us/library/hh229099.aspx">MSDN: Observable.Merge</a>
     */
    public final static <T> Observable<T> merge(Observable<? extends T> t1, Observable<? extends T> t2) {
        return merge(from(Arrays.asList(t1, t2)));
    }

    /**
     * Flattens three Observables into a single Observable, without any transformation.
     * <p>
     * <img width="640" src="https://raw.github.com/wiki/Netflix/RxJava/images/rx-operators/merge.png">
     * <p>
     * You can combine items emitted by multiple Observables so that they appear as a single Observable, by
     * using the {@code merge} method.
     * 
     * @param t1
     *            an Observable to be merged
     * @param t2
     *            an Observable to be merged
     * @param t3
     *            an Observable to be merged
     * @return an Observable that emits all of the items emitted by the source Observables
     * @see <a href="https://github.com/Netflix/RxJava/wiki/Combining-Observables#wiki-merge">RxJava Wiki: merge()</a>
     * @see <a href="http://msdn.microsoft.com/en-us/library/hh229099.aspx">MSDN: Observable.Merge</a>
     */
    public final static <T> Observable<T> merge(Observable<? extends T> t1, Observable<? extends T> t2, Observable<? extends T> t3) {
        return merge(from(Arrays.asList(t1, t2, t3)));
    }

    /**
     * Flattens four Observables into a single Observable, without any transformation.
     * <p>
     * <img width="640" src="https://raw.github.com/wiki/Netflix/RxJava/images/rx-operators/merge.png">
     * <p>
     * You can combine items emitted by multiple Observables so that they appear as a single Observable, by
     * using the {@code merge} method.
     * 
     * @param t1
     *            an Observable to be merged
     * @param t2
     *            an Observable to be merged
     * @param t3
     *            an Observable to be merged
     * @param t4
     *            an Observable to be merged
     * @return an Observable that emits all of the items emitted by the source Observables
     * @see <a href="https://github.com/Netflix/RxJava/wiki/Combining-Observables#wiki-merge">RxJava Wiki: merge()</a>
     * @see <a href="http://msdn.microsoft.com/en-us/library/hh229099.aspx">MSDN: Observable.Merge</a>
     */
    public final static <T> Observable<T> merge(Observable<? extends T> t1, Observable<? extends T> t2, Observable<? extends T> t3, Observable<? extends T> t4) {
        return merge(from(Arrays.asList(t1, t2, t3, t4)));
    }

    /**
     * Flattens five Observables into a single Observable, without any transformation.
     * <p>
     * <img width="640" src="https://raw.github.com/wiki/Netflix/RxJava/images/rx-operators/merge.png">
     * <p>
     * You can combine items emitted by multiple Observables so that they appear as a single Observable, by
     * using the {@code merge} method.
     * 
     * @param t1
     *            an Observable to be merged
     * @param t2
     *            an Observable to be merged
     * @param t3
     *            an Observable to be merged
     * @param t4
     *            an Observable to be merged
     * @param t5
     *            an Observable to be merged
     * @return an Observable that emits all of the items emitted by the source Observables
     * @see <a href="https://github.com/Netflix/RxJava/wiki/Combining-Observables#wiki-merge">RxJava Wiki: merge()</a>
     * @see <a href="http://msdn.microsoft.com/en-us/library/hh229099.aspx">MSDN: Observable.Merge</a>
     */
    public final static <T> Observable<T> merge(Observable<? extends T> t1, Observable<? extends T> t2, Observable<? extends T> t3, Observable<? extends T> t4, Observable<? extends T> t5) {
        return merge(from(Arrays.asList(t1, t2, t3, t4, t5)));
    }

    /**
     * Flattens six Observables into a single Observable, without any transformation.
     * <p>
     * <img width="640" src="https://raw.github.com/wiki/Netflix/RxJava/images/rx-operators/merge.png">
     * <p>
     * You can combine items emitted by multiple Observables so that they appear as a single Observable, by
     * using the {@code merge} method.
     * 
     * @param t1
     *            an Observable to be merged
     * @param t2
     *            an Observable to be merged
     * @param t3
     *            an Observable to be merged
     * @param t4
     *            an Observable to be merged
     * @param t5
     *            an Observable to be merged
     * @param t6
     *            an Observable to be merged
     * @return an Observable that emits all of the items emitted by the source Observables
     * @see <a href="https://github.com/Netflix/RxJava/wiki/Combining-Observables#wiki-merge">RxJava Wiki: merge()</a>
     * @see <a href="http://msdn.microsoft.com/en-us/library/hh229099.aspx">MSDN: Observable.Merge</a>
     */
    public final static <T> Observable<T> merge(Observable<? extends T> t1, Observable<? extends T> t2, Observable<? extends T> t3, Observable<? extends T> t4, Observable<? extends T> t5, Observable<? extends T> t6) {
        return merge(from(Arrays.asList(t1, t2, t3, t4, t5, t6)));
    }

    /**
     * Flattens seven Observables into a single Observable, without any transformation.
     * <p>
     * <img width="640" src="https://raw.github.com/wiki/Netflix/RxJava/images/rx-operators/merge.png">
     * <p>
     * You can combine items emitted by multiple Observables so that they appear as a single Observable, by
     * using the {@code merge} method.
     * 
     * @param t1
     *            an Observable to be merged
     * @param t2
     *            an Observable to be merged
     * @param t3
     *            an Observable to be merged
     * @param t4
     *            an Observable to be merged
     * @param t5
     *            an Observable to be merged
     * @param t6
     *            an Observable to be merged
     * @param t7
     *            an Observable to be merged
     * @return an Observable that emits all of the items emitted by the source Observables
     * @see <a href="https://github.com/Netflix/RxJava/wiki/Combining-Observables#wiki-merge">RxJava Wiki: merge()</a>
     * @see <a href="http://msdn.microsoft.com/en-us/library/hh229099.aspx">MSDN: Observable.Merge</a>
     */
    public final static <T> Observable<T> merge(Observable<? extends T> t1, Observable<? extends T> t2, Observable<? extends T> t3, Observable<? extends T> t4, Observable<? extends T> t5, Observable<? extends T> t6, Observable<? extends T> t7) {
        return merge(from(Arrays.asList(t1, t2, t3, t4, t5, t6, t7)));
    }

    /**
     * Flattens eight Observables into a single Observable, without any transformation.
     * <p>
     * <img width="640" src="https://raw.github.com/wiki/Netflix/RxJava/images/rx-operators/merge.png">
     * <p>
     * You can combine items emitted by multiple Observables so that they appear as a single Observable, by
     * using the {@code merge} method.
     * 
     * @param t1
     *            an Observable to be merged
     * @param t2
     *            an Observable to be merged
     * @param t3
     *            an Observable to be merged
     * @param t4
     *            an Observable to be merged
     * @param t5
     *            an Observable to be merged
     * @param t6
     *            an Observable to be merged
     * @param t7
     *            an Observable to be merged
     * @param t8
     *            an Observable to be merged
     * @return an Observable that emits items that are the result of flattening
     *         the items emitted by the {@code source} Observables
     * @return an Observable that emits all of the items emitted by the source Observables
     * @see <a href="http://msdn.microsoft.com/en-us/library/hh229099.aspx">MSDN: Observable.Merge</a>
     */
    public final static <T> Observable<T> merge(Observable<? extends T> t1, Observable<? extends T> t2, Observable<? extends T> t3, Observable<? extends T> t4, Observable<? extends T> t5, Observable<? extends T> t6, Observable<? extends T> t7, Observable<? extends T> t8) {
        return merge(from(Arrays.asList(t1, t2, t3, t4, t5, t6, t7, t8)));
    }

    /**
     * Flattens nine Observables into a single Observable, without any transformation.
     * <p>
     * <img width="640" src="https://raw.github.com/wiki/Netflix/RxJava/images/rx-operators/merge.png">
     * <p>
     * You can combine items emitted by multiple Observables so that they appear as a single Observable, by
     * using the {@code merge} method.
     * 
     * @param t1
     *            an Observable to be merged
     * @param t2
     *            an Observable to be merged
     * @param t3
     *            an Observable to be merged
     * @param t4
     *            an Observable to be merged
     * @param t5
     *            an Observable to be merged
     * @param t6
     *            an Observable to be merged
     * @param t7
     *            an Observable to be merged
     * @param t8
     *            an Observable to be merged
     * @param t9
     *            an Observable to be merged
     * @return an Observable that emits all of the items emitted by the source Observables
     * @see <a href="https://github.com/Netflix/RxJava/wiki/Combining-Observables#wiki-merge">RxJava Wiki: merge()</a>
     * @see <a href="http://msdn.microsoft.com/en-us/library/hh229099.aspx">MSDN: Observable.Merge</a>
     */
    // suppress because the types are checked by the method signature before using a vararg
    public final static <T> Observable<T> merge(Observable<? extends T> t1, Observable<? extends T> t2, Observable<? extends T> t3, Observable<? extends T> t4, Observable<? extends T> t5, Observable<? extends T> t6, Observable<? extends T> t7, Observable<? extends T> t8, Observable<? extends T> t9) {
        return merge(from(Arrays.asList(t1, t2, t3, t4, t5, t6, t7, t8, t9)));
    }

    /**
     * Flattens an Array of Observables into one Observable, without any transformation.
     * <p>
     * <img width="640" src="https://raw.github.com/wiki/Netflix/RxJava/images/rx-operators/merge.io.png">
     * <p>
     * You can combine items emitted by multiple Observables so that they appear as a single Observable, by
     * using the {@code merge} method.
     * 
     * @param sequences
     *            the Array of Observables
     * @return an Observable that emits all of the items emitted by the Observables in the Array
     * @see <a href="https://github.com/Netflix/RxJava/wiki/Combining-Observables#wiki-merge">RxJava Wiki: merge()</a>
     * @see <a href="http://msdn.microsoft.com/en-us/library/hh229099.aspx">MSDN: Observable.Merge</a>
     */
    public final static <T> Observable<T> merge(Observable<? extends T>[] sequences) {
        return merge(from(sequences));
    }

    /**
     * Flattens an Array of Observables into one Observable, without any transformation, traversing the array on
     * a specified Scheduler.
     * <p>
     * <img width="640" src="https://raw.github.com/wiki/Netflix/RxJava/images/rx-operators/merge.ios.png">
     * <p>
     * You can combine items emitted by multiple Observables so that they appear as a single Observable, by
     * using the {@code merge} method.
     * 
     * @param sequences
     *            the Array of Observables
     * @param scheduler
     *            the Scheduler on which to traverse the Array
     * @return an Observable that emits all of the items emitted by the Observables in the Array
     * @see <a href="https://github.com/Netflix/RxJava/wiki/Combining-Observables#wiki-merge">RxJava Wiki: merge()</a>
     * @see <a href="http://msdn.microsoft.com/en-us/library/hh229061.aspx">MSDN: Observable.Merge</a>
     */
    public final static <T> Observable<T> merge(Observable<? extends T>[] sequences, Scheduler scheduler) {
        return merge(from(sequences, scheduler));
    }

    /**
     * A version of merge that allows an Observer to receive all successfully emitted items from all of the
     * source Observables without being interrupted by an error notification from one of them.
     * <p>
     * This behaves like {@link #merge(Observable)} except that if any of the merged Observables notify of an
     * error via {@link Observer#onError onError}, {@code mergeDelayError} will refrain from propagating that
     * error notification until all of the merged Observables have finished emitting items.
     * <p>
     * <img width="640" src="https://raw.github.com/wiki/Netflix/RxJava/images/rx-operators/mergeDelayError.png">
     * <p>
     * Even if multiple merged Observables send {@code onError} notifications, {@code mergeDelayError} will only
     * invoke the {@code onError} method of its Observers once.
     * 
     * @param source
     *            an Observable that emits Observables
     * @return an Observable that emits all of the items emitted by the Observables emitted by the
     *         {@code source} Observable
     * @see <a href="https://github.com/Netflix/RxJava/wiki/Combining-Observables#wiki-mergedelayerror">RxJava Wiki: mergeDelayError()</a>
     * @see <a href="http://msdn.microsoft.com/en-us/library/hh229099.aspx">MSDN: Observable.Merge</a>
     */
    public final static <T> Observable<T> mergeDelayError(Observable<? extends Observable<? extends T>> source) {
        return create(OperationMergeDelayError.mergeDelayError(source));
    }

    /**
     * A version of merge that allows an Observer to receive all successfully emitted items from all of the
     * source Observables without being interrupted by an error notification from one of them.
     * <p>
     * This behaves like {@link #merge(Observable, Observable)} except that if any of the merged Observables
     * notify of an error via {@link Observer#onError onError}, {@code mergeDelayError} will refrain from
     * propagating that error notification until all of the merged Observables have finished emitting items.
     * <p>
     * <img width="640" src="https://raw.github.com/wiki/Netflix/RxJava/images/rx-operators/mergeDelayError.png">
     * <p>
     * Even if both merged Observables send {@code onError} notifications, {@code mergeDelayError} will only
     * invoke the {@code onError} method of its Observers once.
     * 
     * @param t1
     *            an Observable to be merged
     * @param t2
     *            an Observable to be merged
     * @return an Observable that emits all of the items that are emitted by the two source Observables
     * @see <a href="https://github.com/Netflix/RxJava/wiki/Combining-Observables#wiki-mergedelayerror">RxJava Wiki: mergeDelayError()</a>
     * @see <a href="http://msdn.microsoft.com/en-us/library/hh229099.aspx">MSDN: Observable.Merge</a>
     */
    @SuppressWarnings("unchecked")
    // suppress because the types are checked by the method signature before using a vararg
    public final static <T> Observable<T> mergeDelayError(Observable<? extends T> t1, Observable<? extends T> t2) {
        return create(OperationMergeDelayError.mergeDelayError(t1, t2));
    }

    /**
     * A version of merge that allows an Observer to receive all successfully emitted items from all of the
     * source Observables without being interrupted by an error notification from one of them.
     * <p>
     * This behaves like {@link #merge(Observable, Observable, Observable)} except that if any of the merged
     * Observables notify of an error via {@link Observer#onError onError}, {@code mergeDelayError} will refrain
     * from propagating that error notification until all of the merged Observables have finished emitting
     * items.
     * <p>
     * <img width="640" src="https://raw.github.com/wiki/Netflix/RxJava/images/rx-operators/mergeDelayError.png">
     * <p>
     * Even if multiple merged Observables send {@code onError} notifications, {@code mergeDelayError} will only
     * invoke the {@code onError} method of its Observers once.
     * 
     * @param t1
     *            an Observable to be merged
     * @param t2
     *            an Observable to be merged
     * @param t3
     *            an Observable to be merged
     * @return an Observable that emits all of the items that are emitted by the source Observables
     * @see <a href="https://github.com/Netflix/RxJava/wiki/Combining-Observables#wiki-mergedelayerror">RxJava Wiki: mergeDelayError()</a>
     * @see <a href="http://msdn.microsoft.com/en-us/library/hh229099.aspx">MSDN: Observable.Merge</a>
     */
    @SuppressWarnings("unchecked")
    // suppress because the types are checked by the method signature before using a vararg
    public final static <T> Observable<T> mergeDelayError(Observable<? extends T> t1, Observable<? extends T> t2, Observable<? extends T> t3) {
        return create(OperationMergeDelayError.mergeDelayError(t1, t2, t3));
    }

    /**
     * A version of merge that allows an Observer to receive all successfully emitted items from all of the
     * source Observables without being interrupted by an error notification from one of them.
     * <p>
     * This behaves like {@link #merge(Observable, Observable, Observable, Observable)} except that if any of
     * the merged Observables notify of an error via {@link Observer#onError onError}, {@code mergeDelayError}
     * will refrain from propagating that error notification until all of the merged Observables have finished
     * emitting items.
     * <p>
     * <img width="640" src="https://raw.github.com/wiki/Netflix/RxJava/images/rx-operators/mergeDelayError.png">
     * <p>
     * Even if multiple merged Observables send {@code onError} notifications, {@code mergeDelayError} will only
     * invoke the {@code onError} method of its Observers once.
     * 
     * @param t1
     *            an Observable to be merged
     * @param t2
     *            an Observable to be merged
     * @param t3
     *            an Observable to be merged
     * @param t4
     *            an Observable to be merged
     * @return an Observable that emits all of the items that are emitted by the source Observables
     * @see <a href="https://github.com/Netflix/RxJava/wiki/Combining-Observables#wiki-mergedelayerror">RxJava Wiki: mergeDelayError()</a>
     * @see <a href="http://msdn.microsoft.com/en-us/library/hh229099.aspx">MSDN: Observable.Merge</a>
     */
    @SuppressWarnings("unchecked")
    // suppress because the types are checked by the method signature before using a vararg
    public final static <T> Observable<T> mergeDelayError(Observable<? extends T> t1, Observable<? extends T> t2, Observable<? extends T> t3, Observable<? extends T> t4) {
        return create(OperationMergeDelayError.mergeDelayError(t1, t2, t3, t4));
    }

    /**
     * A version of merge that allows an Observer to receive all successfully emitted items from all of the
     * source Observables without being interrupted by an error notification from one of them.
     * <p>
     * This behaves like {@link #merge(Observable, Observable, Observable, Observable, Observable)} except that
     * if any of the merged Observables notify of an error via {@link Observer#onError onError},
     * {@code mergeDelayError} will refrain from propagating that error notification until all of the merged
     * Observables have finished emitting items.
     * <p>
     * <img width="640" src="https://raw.github.com/wiki/Netflix/RxJava/images/rx-operators/mergeDelayError.png">
     * <p>
     * Even if multiple merged Observables send {@code onError} notifications, {@code mergeDelayError} will only
     * invoke the {@code onError} method of its Observers once.
     * 
     * @param t1
     *            an Observable to be merged
     * @param t2
     *            an Observable to be merged
     * @param t3
     *            an Observable to be merged
     * @param t4
     *            an Observable to be merged
     * @param t5
     *            an Observable to be merged
     * @return an Observable that emits all of the items that are emitted by the source Observables
     * @see <a href="https://github.com/Netflix/RxJava/wiki/Combining-Observables#wiki-mergedelayerror">RxJava Wiki: mergeDelayError()</a>
     * @see <a href="http://msdn.microsoft.com/en-us/library/hh229099.aspx">MSDN: Observable.Merge</a>
     */
    @SuppressWarnings("unchecked")
    // suppress because the types are checked by the method signature before using a vararg
    public final static <T> Observable<T> mergeDelayError(Observable<? extends T> t1, Observable<? extends T> t2, Observable<? extends T> t3, Observable<? extends T> t4, Observable<? extends T> t5) {
        return create(OperationMergeDelayError.mergeDelayError(t1, t2, t3, t4, t5));
    }

    /**
     * A version of merge that allows an Observer to receive all successfully emitted items from all of the
     * source Observables without being interrupted by an error notification from one of them.
     * <p>
     * This behaves like {@link #merge(Observable, Observable, Observable, Observable, Observable, Observable)}
     * except that if any of the merged Observables notify of an error via {@link Observer#onError onError},
     * {@code mergeDelayError} will refrain from propagating that error notification until all of the merged
     * Observables have finished emitting items.
     * <p>
     * <img width="640" src="https://raw.github.com/wiki/Netflix/RxJava/images/rx-operators/mergeDelayError.png">
     * <p>
     * Even if multiple merged Observables send {@code onError} notifications, {@code mergeDelayError} will only
     * invoke the {@code onError} method of its Observers once.
     * 
     * @param t1
     *            an Observable to be merged
     * @param t2
     *            an Observable to be merged
     * @param t3
     *            an Observable to be merged
     * @param t4
     *            an Observable to be merged
     * @param t5
     *            an Observable to be merged
     * @param t6
     *            an Observable to be merged
     * @return an Observable that emits all of the items that are emitted by the source Observables
     * @see <a href="https://github.com/Netflix/RxJava/wiki/Combining-Observables#wiki-mergedelayerror">RxJava Wiki: mergeDelayError()</a>
     * @see <a href="http://msdn.microsoft.com/en-us/library/hh229099.aspx">MSDN: Observable.Merge</a>
     */
    @SuppressWarnings("unchecked")
    // suppress because the types are checked by the method signature before using a vararg
    public final static <T> Observable<T> mergeDelayError(Observable<? extends T> t1, Observable<? extends T> t2, Observable<? extends T> t3, Observable<? extends T> t4, Observable<? extends T> t5, Observable<? extends T> t6) {
        return create(OperationMergeDelayError.mergeDelayError(t1, t2, t3, t4, t5, t6));
    }

    /**
     * A version of merge that allows an Observer to receive all successfully emitted items from all of the
     * source Observables without being interrupted by an error notification from one of them.
     * <p>
     * This behaves like {@link #merge(Observable, Observable, Observable, Observable, Observable, Observable, Observable)}
     * except that if any of the merged Observables notify of an error via {@link Observer#onError onError},
     * {@code mergeDelayError} will refrain from propagating that error notification until all of the merged
     * Observables have finished emitting items.
     * <p>
     * <img width="640" src="https://raw.github.com/wiki/Netflix/RxJava/images/rx-operators/mergeDelayError.png">
     * <p>
     * Even if multiple merged Observables send {@code onError} notifications, {@code mergeDelayError} will only
     * invoke the {@code onError} method of its Observers once.
     * 
     * @param t1
     *            an Observable to be merged
     * @param t2
     *            an Observable to be merged
     * @param t3
     *            an Observable to be merged
     * @param t4
     *            an Observable to be merged
     * @param t5
     *            an Observable to be merged
     * @param t6
     *            an Observable to be merged
     * @param t7
     *            an Observable to be merged
     * @return an Observable that emits all of the items that are emitted by the source Observables
     * @see <a href="https://github.com/Netflix/RxJava/wiki/Combining-Observables#wiki-mergedelayerror">RxJava Wiki: mergeDelayError()</a>
     * @see <a href="http://msdn.microsoft.com/en-us/library/hh229099.aspx">MSDN: Observable.Merge</a>
     */
    @SuppressWarnings("unchecked")
    // suppress because the types are checked by the method signature before using a vararg
    public final static <T> Observable<T> mergeDelayError(Observable<? extends T> t1, Observable<? extends T> t2, Observable<? extends T> t3, Observable<? extends T> t4, Observable<? extends T> t5, Observable<? extends T> t6, Observable<? extends T> t7) {
        return create(OperationMergeDelayError.mergeDelayError(t1, t2, t3, t4, t5, t6, t7));
    }

    /**
     * A version of merge that allows an Observer to receive all successfully emitted items from all of the
     * source Observables without being interrupted by an error notification from one of them.
     * <p>
     * This behaves like {@link #merge(Observable, Observable, Observable, Observable, Observable, Observable, Observable, Observable)}
     * except that if any of the merged Observables notify of an error via {@link Observer#onError onError},
     * {@code mergeDelayError} will refrain from propagating that error notification until all of the merged
     * Observables have finished emitting items.
     * <p>
     * <img width="640" src="https://raw.github.com/wiki/Netflix/RxJava/images/rx-operators/mergeDelayError.png">
     * <p>
     * Even if multiple merged Observables send {@code onError} notifications, {@code mergeDelayError} will only
     * invoke the {@code onError} method of its Observers once.
     * 
     * @param t1
     *            an Observable to be merged
     * @param t2
     *            an Observable to be merged
     * @param t3
     *            an Observable to be merged
     * @param t4
     *            an Observable to be merged
     * @param t5
     *            an Observable to be merged
     * @param t6
     *            an Observable to be merged
     * @param t7
     *            an Observable to be merged
     * @param t8
     *            an Observable to be merged
     * @return an Observable that emits all of the items that are emitted by the source Observables
     * @see <a href="https://github.com/Netflix/RxJava/wiki/Combining-Observables#wiki-mergedelayerror">RxJava Wiki: mergeDelayError()</a>
     * @see <a href="http://msdn.microsoft.com/en-us/library/hh229099.aspx">MSDN: Observable.Merge</a>
     */
    @SuppressWarnings("unchecked")
    // suppress because the types are checked by the method signature before using a vararg
    public final static <T> Observable<T> mergeDelayError(Observable<? extends T> t1, Observable<? extends T> t2, Observable<? extends T> t3, Observable<? extends T> t4, Observable<? extends T> t5, Observable<? extends T> t6, Observable<? extends T> t7, Observable<? extends T> t8) {
        return create(OperationMergeDelayError.mergeDelayError(t1, t2, t3, t4, t5, t6, t7, t8));
    }

    /**
     * A version of merge that allows an Observer to receive all successfully emitted items from all of the
     * source Observables without being interrupted by an error notification from one of them.
     * <p>
     * This behaves like {@link #merge(Observable, Observable, Observable, Observable, Observable, Observable, Observable, Observable, Observable)}
     * except that if any of the merged Observables notify of an error via {@link Observer#onError onError},
     * {@code mergeDelayError} will refrain from propagating that error notification until all of the merged
     * Observables have finished emitting items.
     * <p>
     * <img width="640" src="https://raw.github.com/wiki/Netflix/RxJava/images/rx-operators/mergeDelayError.png">
     * <p>
     * Even if multiple merged Observables send {@code onError} notifications, {@code mergeDelayError} will only
     * invoke the {@code onError} method of its Observers once.
     * 
     * @param t1
     *            an Observable to be merged
     * @param t2
     *            an Observable to be merged
     * @param t3
     *            an Observable to be merged
     * @param t4
     *            an Observable to be merged
     * @param t5
     *            an Observable to be merged
     * @param t6
     *            an Observable to be merged
     * @param t7
     *            an Observable to be merged
     * @param t8
     *            an Observable to be merged
     * @param t9
     *            an Observable to be merged
     * @return an Observable that emits all of the items that are emitted by the source Observables
     * @see <a href="https://github.com/Netflix/RxJava/wiki/Combining-Observables#wiki-mergedelayerror">RxJava Wiki: mergeDelayError()</a>
     * @see <a href="http://msdn.microsoft.com/en-us/library/hh229099.aspx">MSDN: Observable.Merge</a>
     */
    @SuppressWarnings("unchecked")
    // suppress because the types are checked by the method signature before using a vararg
    public final static <T> Observable<T> mergeDelayError(Observable<? extends T> t1, Observable<? extends T> t2, Observable<? extends T> t3, Observable<? extends T> t4, Observable<? extends T> t5, Observable<? extends T> t6, Observable<? extends T> t7, Observable<? extends T> t8, Observable<? extends T> t9) {
        return create(OperationMergeDelayError.mergeDelayError(t1, t2, t3, t4, t5, t6, t7, t8, t9));
    }

    /**
     * Returns an Observable that emits the single numerically minimum item emitted by the source Observable.
     * If there is more than one such item, it returns the last-emitted one.
     * <p>
     * <img width="640" src="https://raw.github.com/wiki/Netflix/RxJava/images/rx-operators/min.png">
     * 
     * @param source
     *            an Observable to determine the minimum item of
     * @return an Observable that emits the minimum item emitted by the source Observable
     * @throws IllegalArgumentException
     *             if the source is empty
     * @see <a href="http://msdn.microsoft.com/en-us/library/hh229715.aspx">MSDN: Observable.Min</a>
     * @deprecated Use rxjava-math module instead
     */
    public final static <T extends Comparable<? super T>> Observable<T> min(Observable<T> source) {
        return OperationMinMax.min(source);
    }

    /**
     * Convert the current {@code Observable<T>} into an {@code Observable<Observable<T>>}.
     * <p>
     * <img width="640" src="https://raw.github.com/wiki/Netflix/RxJava/images/rx-operators/nest.png">
     * 
     * @return an Observable that emits a single item: the source Observable
     */
    public final Observable<Observable<T>> nest() {
        return from(this);
    }
    
    /**
     * Returns an Observable that never sends any items or notifications to an {@link Observer}.
     * <p>
     * <img width="640" src="https://raw.github.com/wiki/Netflix/RxJava/images/rx-operators/never.png">
     * <p>
     * This Observable is useful primarily for testing purposes.
     * 
     * @param <T>
     *            the type of items (not) emitted by the Observable
     * @return an Observable that never emits any items or sends any notifications to an {@link Observer}
     * @see <a href="https://github.com/Netflix/RxJava/wiki/Creating-Observables#wiki-empty-error-and-never">RxJava Wiki: never()</a>
     */
    public final static <T> Observable<T> never() {
        return new NeverObservable<T>();
    }

    /**
     * Converts an {@code Observable<Observable<T>>} into another {@code Observable<Observable<T>>} whose
     * emitted Observables emit the same items, but the number of such Observables is restricted by
     * {@code parallelObservables}.
     * <p>
     * For example, if the original {@code Observable<Observable<T>>} emits 100 Observables and
     * {@code parallelObservables} is 8, the items emitted by the 100 original Observables will be distributed
     * among 8 Observables emitted by the resulting Observable.
     * <p>
     * <img width="640" src="https://raw.github.com/wiki/Netflix/RxJava/images/rx-operators/parallelMerge.png">
     * <p>
     * This is a mechanism for efficiently processing <i>n</i> number of Observables on a smaller <i>m</i>
     * number of resources (typically CPU cores).
     * 
     * @param parallelObservables
     *            the number of Observables to merge into
     * @return an Observable of Observables constrained in number by {@code parallelObservables}
     * @see <a href="https://github.com/Netflix/RxJava/wiki/Combining-Observables#wiki-parallelmerge">RxJava Wiki: parallelMerge()</a>
     */
    public final static <T> Observable<Observable<T>> parallelMerge(Observable<Observable<T>> source, int parallelObservables) {
        return OperationParallelMerge.parallelMerge(source, parallelObservables);
    }

    /**
     * Converts an {@code Observable<Observable<T>>} into another {@code Observable<Observable<T>>} whose
     * emitted Observables emit the same items, but the number of such Observables is restricted by
     * {@code parallelObservables}, and each runs on a defined Scheduler.
     * <p>
     * For example, if the original {@code Observable<Observable<T>>} emits 100 Observables and
     * {@code parallelObservables} is 8, the items emitted by the 100 original Observables will be distributed
     * among 8 Observables emitted by the resulting Observable.
     * <p>
     * <img width="640" src="https://raw.github.com/wiki/Netflix/RxJava/images/rx-operators/parallelMerge.png">
     * <p>
     * This is a mechanism for efficiently processing <i>n</i> number of Observables on a smaller <i>m</i>
     * number of resources (typically CPU cores).
     * 
     * @param parallelObservables
     *            the number of Observables to merge into
     * @param scheduler
     *            the {@link Scheduler} to run each Observable on
     * @return an Observable of Observables constrained in number by {@code parallelObservables}
     * @see <a href="https://github.com/Netflix/RxJava/wiki/Combining-Observables#wiki-parallelmerge">RxJava Wiki: parallelMerge()</a>
     */
    public final static <T> Observable<Observable<T>> parallelMerge(Observable<Observable<T>> source, int parallelObservables, Scheduler scheduler) {
        return OperationParallelMerge.parallelMerge(source, parallelObservables, scheduler);
    }

    /**
     * Returns an Observable that emits a sequence of Integers within a specified range.
     * <p>
     * <img width="640" src="https://raw.github.com/wiki/Netflix/RxJava/images/rx-operators/range.png">
     * 
     * @param start
     *            the value of the first Integer in the sequence
     * @param count
     *            the number of sequential Integers to generate
     * @return an Observable that emits a range of sequential Integers
     * @throws IllegalArgumentException
     *             if {@code count} is less than zero
     * @throws IllegalArgumentException
     *             if {@code start} + {@code count} exceeds {@code Integer.MAX_VALUE}
     * @see <a href="https://github.com/Netflix/RxJava/wiki/Creating-Observables#wiki-range">RxJava Wiki: range()</a>
     * @see <a href="http://msdn.microsoft.com/en-us/library/hh229460.aspx">MSDN: Observable.Range</a>
     */
    public final static Observable<Integer> range(int start, int count) {
        if (count < 0) {
            throw new IllegalArgumentException("Count can not be negative");
        }
        if ((start + count) > Integer.MAX_VALUE) {
            throw new IllegalArgumentException("start + count can not exceed Integer.MAX_VALUE");
        }
        return Observable.create(new OnSubscribeRange(start, start + (count - 1)));
    }

    /**
     * Returns an Observable that emits a sequence of Integers within a specified range, on a specified
     * Scheduler.
     * <p>
     * <img width="640" src="https://raw.github.com/wiki/Netflix/RxJava/images/rx-operators/range.s.png">
     * 
     * @param start
     *            the value of the first Integer in the sequence
     * @param count
     *            the number of sequential Integers to generate
     * @param scheduler
     *            the Scheduler to run the generator loop on
     * @return an Observable that emits a range of sequential Integers
     * @see <a href="https://github.com/Netflix/RxJava/wiki/Creating-Observables#wiki-range">RxJava Wiki: range()</a>
     * @see <a href="http://msdn.microsoft.com/en-us/library/hh211896.aspx">MSDN: Observable.Range</a>
     */
    public final static Observable<Integer> range(int start, int count, Scheduler scheduler) {
        return range(start, count).subscribeOn(scheduler);
    }

    /**
     * Returns an Observable that emits a Boolean value that indicates whether two Observable sequences are the
     * same by comparing the items emitted by each Observable pairwise.
     * <p>
     * <img width="640" src="https://raw.github.com/wiki/Netflix/RxJava/images/rx-operators/sequenceEqual.png">
     * 
     * @param first
     *            the first Observable to compare
     * @param second
     *            the second Observable to compare
     * @param <T>
     *            the type of items emitted by each Observable
     * @return an Observable that emits a Boolean value that indicates whether the two sequences are the same
     * @see <a href="https://github.com/Netflix/RxJava/wiki/Conditional-and-Boolean-Operators#wiki-sequenceequal">RxJava Wiki: sequenceEqual()</a>
     */
    public final static <T> Observable<Boolean> sequenceEqual(Observable<? extends T> first, Observable<? extends T> second) {
        return sequenceEqual(first, second, new Func2<T, T, Boolean>() {
            @Override
            public final Boolean call(T first, T second) {
                if (first == null) {
                    return second == null;
                }
                return first.equals(second);
            }
        });
    }

    /**
     * Returns an Observable that emits a Boolean value that indicates whether two Observable sequences are the
     * same by comparing the items emitted by each Observable pairwise based on the results of a specified
     * equality function.
     * <p>
     * <img width="640" src="https://raw.github.com/wiki/Netflix/RxJava/images/rx-operators/sequenceEqual.png">
     * 
     * @param first
     *            the first Observable to compare
     * @param second
     *            the second Observable to compare
     * @param equality
     *            a function used to compare items emitted by each Observable
     * @param <T>
     *            the type of items emitted by each Observable
     * @return an Observable that emits a Boolean value that indicates whether the two Observable two sequences
     *         are the same according to the specified function
     * @see <a href="https://github.com/Netflix/RxJava/wiki/Conditional-and-Boolean-Operators#wiki-sequenceequal">RxJava Wiki: sequenceEqual()</a>
     */
    public final static <T> Observable<Boolean> sequenceEqual(Observable<? extends T> first, Observable<? extends T> second, Func2<? super T, ? super T, Boolean> equality) {
        return OperationSequenceEqual.sequenceEqual(first, second, equality);
    }
    
    /**
     * Returns an Observable that emits the sum of all the Doubles emitted by the source Observable.
     * <p>
     * <img width="640" src="https://raw.github.com/wiki/Netflix/RxJava/images/rx-operators/sum.png">
     * 
     * @param source
     *            the source Observable to compute the sum of
     * @return an Observable that emits a single item: the sum of all the Doubles emitted by the source
     *         Observable
     * @see <a href="https://github.com/Netflix/RxJava/wiki/Mathematical-and-Aggregate-Operators#wiki-suminteger-sumlong-sumfloat-and-sumdouble">RxJava Wiki: sumDouble()</a>
     * @see <a href="http://msdn.microsoft.com/en-us/library/system.reactive.linq.observable.sum.aspx">MSDN: Observable.Sum</a>
     * @deprecated Use rxjava-math module instead
     */
    public final static Observable<Double> sumDouble(Observable<Double> source) {
        return OperationSum.sumDoubles(source);
    }

    /**
     * Returns an Observable that emits the sum of all the Floats emitted by the source Observable.
     * <p>
     * <img width="640" src="https://raw.github.com/wiki/Netflix/RxJava/images/rx-operators/sum.png">
     * 
     * @param source
     *            the source Observable to compute the sum of
     * @return an Observable that emits a single item: the sum of all the Floats emitted by the source
     *         Observable
     * @see <a href="https://github.com/Netflix/RxJava/wiki/Mathematical-and-Aggregate-Operators#wiki-suminteger-sumlong-sumfloat-and-sumdouble">RxJava Wiki: sumFloat()</a>
     * @see <a href="http://msdn.microsoft.com/en-us/library/system.reactive.linq.observable.sum.aspx">MSDN: Observable.Sum</a>
     * @deprecated Use rxjava-math module instead
     */
    public final static Observable<Float> sumFloat(Observable<Float> source) {
        return OperationSum.sumFloats(source);
    }

    /**
     * Returns an Observable that emits the sum of all the Integers emitted by the source Observable.
     * <p>
     * <img width="640" src="https://raw.github.com/wiki/Netflix/RxJava/images/rx-operators/sum.png">
     * 
     * @param source
     *            source Observable to compute the sum of
     * @return an Observable that emits a single item: the sum of all the Integers emitted by the source
     *         Observable
     * @see <a href="https://github.com/Netflix/RxJava/wiki/Mathematical-and-Aggregate-Operators#wiki-suminteger-sumlong-sumfloat-and-sumdouble">RxJava Wiki: sumInteger()</a>
     * @see <a href="http://msdn.microsoft.com/en-us/library/system.reactive.linq.observable.sum.aspx">MSDN: Observable.Sum</a>
     * @deprecated Use rxjava-math module instead
     */
    public final static Observable<Integer> sumInteger(Observable<Integer> source) {
        return OperationSum.sumIntegers(source);
    }

    /**
     * Returns an Observable that emits the sum of all the Longs emitted by the source Observable.
     * <p>
     * <img width="640" src="https://raw.github.com/wiki/Netflix/RxJava/images/rx-operators/sum.png">
     * 
     * @param source
     *            source Observable to compute the sum of
     * @return an Observable that emits a single item: the sum of all the Longs emitted by the
     *         source Observable
     * @see <a href="https://github.com/Netflix/RxJava/wiki/Mathematical-and-Aggregate-Operators#wiki-suminteger-sumlong-sumfloat-and-sumdouble">RxJava Wiki: sumLong()</a>
     * @see <a href="http://msdn.microsoft.com/en-us/library/system.reactive.linq.observable.sum.aspx">MSDN: Observable.Sum</a>
     * @deprecated Use rxjava-math module instead
     */
    public final static Observable<Long> sumLong(Observable<Long> source) {
        return OperationSum.sumLongs(source);
    }

    /**
     * Given an Observable that emits Observables, returns an Observable that emits the items emitted by the
     * most recently emitted of those Observables.
     * <p>
     * <img width="640" src="https://raw.github.com/wiki/Netflix/RxJava/images/rx-operators/switchDo.png">
     * <p>
     * {@code switchDo()} subscribes to an Observable that emits Observables. Each time it observes one of these
     * emitted Observables, the Observable returned by {@code switchDo()} begins emitting the items emitted by
     * that Observable. When a new Observable is emitted, {@code switchDo()} stops emitting items from the
     * earlier-emitted Observable and begins emitting items from the new one.
     * 
     * @param sequenceOfSequences
     *            the source Observable that emits Observables
     * @return an Observable that emits the items emitted by the Observable most recently emitted by the source
     *         Observable
     * @see <a href="https://github.com/Netflix/RxJava/wiki/Combining-Observables#wiki-switchonnext">RxJava Wiki: switchOnNext()</a>
     * @deprecated use {@link #switchOnNext}
     */
    @Deprecated
    public final static <T> Observable<T> switchDo(Observable<? extends Observable<? extends T>> sequenceOfSequences) {
        return create(OperationSwitch.switchDo(sequenceOfSequences));
    }

    /**
     * Given an Observable that emits Observables, returns an Observable that emits the items emitted by the
     * most recently emitted of those Observables.
     * <p>
     * <img width="640" src="https://raw.github.com/wiki/Netflix/RxJava/images/rx-operators/switchLatest.png">
     * <p>
     * {@code switchLatest()} subscribes to an Observable that emits Observables. Each time it observes one of
     * these emitted Observables, the Observable returned by {@code switchLatest()} begins emitting the items
     * emitted by that Observable. When a new Observable is emitted, {@code switchLatest()} stops emitting items
     * from the earlier-emitted Observable and begins emitting items from the new one.
     * 
     * @param sequenceOfSequences
     *            the source Observable that emits Observables
     * @return an Observable that emits the items emitted by the Observable most recently emitted by the source
     *         Observable
     * @see <a href="https://github.com/Netflix/RxJava/wiki/Combining-Observables#wiki-switchonnext">RxJava Wiki: switchOnNext()</a>
     * @see {@link #switchOnNext(Observable)}
     */
    public final static <T> Observable<T> switchLatest(Observable<? extends Observable<? extends T>> sequenceOfSequences) {
        return create(OperationSwitch.switchDo(sequenceOfSequences));
    }

    /**
     * Given an Observable that emits Observables, returns an Observable that emits the items emitted by the
     * most recently emitted of those Observables.
     * <p>
     * <img width="640" src="https://raw.github.com/wiki/Netflix/RxJava/images/rx-operators/switchDo.png">
     * <p>
     * {@code switchOnNext()} subscribes to an Observable that emits Observables. Each time it observes one of
     * these emitted Observables, the Observable returned by {@code switchOnNext()} begins emitting the items
     * emitted by that Observable. When a new Observable is emitted, {@code switchOnNext()} stops emitting items
     * from the earlier-emitted Observable and begins emitting items from the new one.
     * 
     * @param sequenceOfSequences
     *            the source Observable that emits Observables
     * @return an Observable that emits the items emitted by the Observable most recently emitted by the source
     *         Observable
     * @see <a href="https://github.com/Netflix/RxJava/wiki/Combining-Observables#wiki-switchonnext">RxJava Wiki: switchOnNext()</a>
     */
    public final static <T> Observable<T> switchOnNext(Observable<? extends Observable<? extends T>> sequenceOfSequences) {
        return create(OperationSwitch.switchDo(sequenceOfSequences));
    }

    /**
     * @deprecated use {@link #synchronize()} or {@link #synchronize(Object)}
     */
    @Deprecated
    public final static <T> Observable<T> synchronize(Observable<T> source) {
        return create(OperationSynchronize.synchronize(source));
    }

    /**
     * Return an Observable that emits a 0L after the {@code initialDelay} and ever increasing numbers after
     * each {@code period} of time thereafter.
     * <p>
     * <img width="640" src="https://raw.github.com/wiki/Netflix/RxJava/images/rx-operators/timer.p.png">
     * 
     * @param initialDelay
     *            the initial delay time to wait before emitting the first value of 0L
     * @param period
     *            the period of time between emissions of the subsequent numbers
     * @param unit
     *            the time unit for both {@code initialDelay} and {@code period}
     * @return an Observable that emits a 0L after the {@code initialDelay} and ever increasing numbers after
     *         each {@code period} of time thereafter
     * @see <a href="https://github.com/Netflix/RxJava/wiki/Creating-Observables#wiki-timer">RxJava Wiki: timer()</a>
     * @see <a href="http://msdn.microsoft.com/en-us/library/hh229435.aspx">MSDN: Observable.Timer</a>
     */
    public final static Observable<Long> timer(long initialDelay, long period, TimeUnit unit) {
        return timer(initialDelay, period, unit, Schedulers.computation());
    }

    /**
     * Return an Observable that emits a 0L after the {@code initialDelay} and ever increasing numbers after
     * each {@code period} of time thereafter, on a specified Scheduler.
     * <p>
     * <img width="640" src="https://raw.github.com/wiki/Netflix/RxJava/images/rx-operators/timer.ps.png">
     * 
     * @param initialDelay
     *            the initial delay time to wait before emitting the first value of 0L
     * @param period
     *            the period of time between emissions of the subsequent numbers
     * @param unit
     *            the time unit for both {@code initialDelay} and {@code period}
     * @param scheduler
     *            the Scheduler on which the waiting happens and items are emitted
     * @return an Observable that emits a 0L after the {@code initialDelay} and ever increasing numbers after
     *         each {@code period} of time thereafter, while running on the given Scheduler
     * @see <a href="https://github.com/Netflix/RxJava/wiki/Creating-Observables#wiki-timer">RxJava Wiki: timer()</a>
     * @see <a href="http://msdn.microsoft.com/en-us/library/hh229652.aspx">MSDN: Observable.Timer</a>
     */
    public final static Observable<Long> timer(long initialDelay, long period, TimeUnit unit, Scheduler scheduler) {
        return create(new OperationTimer.TimerPeriodically(initialDelay, period, unit, scheduler));
    }

    /**
     * Returns an Observable that emits one item after a specified delay, and then completes.
     * <p>
     * <img width="640" src="https://raw.github.com/wiki/Netflix/RxJava/images/rx-operators/timer.png">
     * 
     * @param delay
     *            the initial delay before emitting a single 0L
     * @param unit
     *            time units to use for {@code delay}
     * @see <a href="https://github.com/Netflix/RxJava/wiki/Creating-Observables#wiki-timer">RxJava wiki: timer()</a>
     */
    public final static Observable<Long> timer(long delay, TimeUnit unit) {
        return timer(delay, unit, Schedulers.computation());
    }

    /**
     * Returns an Observable that emits one item after a specified delay, on a specified Scheduler, and then
     * completes.
     * <p>
     * <img width="640" src="https://raw.github.com/wiki/Netflix/RxJava/images/rx-operators/timer.s.png">
     * 
     * @param delay
     *            the initial delay before emitting a single 0L
     * @param unit
     *            time units to use for {@code delay}
     * @param scheduler
     *            the Scheduler to use for scheduling the item
     * @see <a href="https://github.com/Netflix/RxJava/wiki/Creating-Observables#wiki-timer">RxJava wiki: timer()</a>
     */
    public final static Observable<Long> timer(long delay, TimeUnit unit, Scheduler scheduler) {
        return create(new OperationTimer.TimerOnce(delay, unit, scheduler));
    }

    /**
     * Constructs an Observable that creates a dependent resource object.
     * <p>
     * <img width="640" src="https://raw.github.com/wiki/Netflix/RxJava/images/rx-operators/using.png">
     * 
     * @param resourceFactory
     *            the factory function to create a resource object that depends on the Observable
     * @param observableFactory
     *            the factory function to obtain an Observable
     * @return the Observable whose lifetime controls the lifetime of the dependent resource object
     * @see <a href="https://github.com/Netflix/RxJava/wiki/Observable-Utility-Operators#wiki-using">RxJava Wiki: using()</a>
     * @see <a href="http://msdn.microsoft.com/en-us/library/hh229585.aspx">MSDN: Observable.Using</a>
     */
    public final static <T, RESOURCE extends Subscription> Observable<T> using(Func0<RESOURCE> resourceFactory, Func1<RESOURCE, Observable<T>> observableFactory) {
        return create(OperationUsing.using(resourceFactory, observableFactory));
    }

    /**
     * Joins together the results from several patterns via their plans.
     * <p>
     * <img width="640" src="https://raw.github.com/wiki/Netflix/RxJava/images/rx-operators/and_then_when.png">
     * 
     * @param plans
     *            a series of plans created by use of the {@link #then} Observer on patterns
     * @return an Observable that emits the results from matching several patterns
     * @throws NullPointerException
     *             if {@code plans} is null
     * @see <a href="https://github.com/Netflix/RxJava/wiki/Combining-Observables#wiki-and-then-and-when">RxJava Wiki: when()</a>
     * @see <a href="http://msdn.microsoft.com/en-us/library/hh229558.aspx">MSDN: Observable.When</a>
     */
    public final static <R> Observable<R> when(Iterable<? extends Plan0<R>> plans) {
        if (plans == null) {
            throw new NullPointerException("plans");
        }
        return create(OperationJoinPatterns.when(plans));
    }

    /**
     * Joins together the results from several patterns via their plans.
     * <p>
     * <img width="640" src="https://raw.github.com/wiki/Netflix/RxJava/images/rx-operators/and_then_when.png">
     * 
     * @param plans
     *            a series of plans created by use of the {@link #then} Observer on patterns
     * @return an Observable that emits the results from matching several patterns
     * @throws NullPointerException
     *             if {@code plans} is null
     * @see <a href="https://github.com/Netflix/RxJava/wiki/Combining-Observables#wiki-and-then-and-when">RxJava Wiki: when()</a>
     * @see <a href="http://msdn.microsoft.com/en-us/library/hh229889.aspx">MSDN: Observable.When</a>
     */
    public final static <R> Observable<R> when(Plan0<R>... plans) {
        return create(OperationJoinPatterns.when(plans));
    }

    /**
     * Joins the results from a pattern via its plan.
     * <p>
     * <img width="640" src="https://raw.github.com/wiki/Netflix/RxJava/images/rx-operators/and_then_when.png">
     * 
     * @param p1
     *            the plan to join, created by use of the {@link #then} Observer on a pattern
     * @return an Observable that emits the results from matching a pattern
     * @see <a href="https://github.com/Netflix/RxJava/wiki/Combining-Observables#wiki-and-then-and-when">RxJava Wiki: when()</a>
     * @see <a href="http://msdn.microsoft.com/en-us/library/hh229889.aspx">MSDN: Observable.When</a>
     */
    @SuppressWarnings("unchecked")
    public final static <R> Observable<R> when(Plan0<R> p1) {
        return create(OperationJoinPatterns.when(p1));
    }

    /**
     * Joins together the results from two patterns via their plans.
     * <p>
     * <img width="640" src="https://raw.github.com/wiki/Netflix/RxJava/images/rx-operators/and_then_when.png">
     * 
     * @param p1
     *            a plan, created by use of the {@link #then} Observer on a pattern
     * @param p2
     *            a plan, created by use of the {@link #then} Observer on a pattern
     * @return an Observable that emits the results from matching two patterns
     * @see <a href="https://github.com/Netflix/RxJava/wiki/Combining-Observables#wiki-and-then-and-when">RxJava Wiki: when()</a>
     * @see <a href="http://msdn.microsoft.com/en-us/library/hh229889.aspx">MSDN: Observable.When</a>
     */
    @SuppressWarnings("unchecked")
    public final static <R> Observable<R> when(Plan0<R> p1, Plan0<R> p2) {
        return create(OperationJoinPatterns.when(p1, p2));
    }

    /**
     * Joins together the results from three patterns via their plans.
     * <p>
     * <img width="640" src="https://raw.github.com/wiki/Netflix/RxJava/images/rx-operators/and_then_when.png">
     * 
     * @param p1
     *            a plan, created by use of the {@link #then} Observer on a pattern
     * @param p2
     *            a plan, created by use of the {@link #then} Observer on a pattern
     * @param p3
     *            a plan, created by use of the {@link #then} Observer on a pattern
     * @return an Observable that emits the results from matching three patterns
     * @see <a href="https://github.com/Netflix/RxJava/wiki/Combining-Observables#wiki-and-then-and-when">RxJava Wiki: when()</a>
     * @see <a href="http://msdn.microsoft.com/en-us/library/hh229889.aspx">MSDN: Observable.When</a>
     */
    @SuppressWarnings("unchecked")
    public final static <R> Observable<R> when(Plan0<R> p1, Plan0<R> p2, Plan0<R> p3) {
        return create(OperationJoinPatterns.when(p1, p2, p3));
    }

    /**
     * Joins together the results from four patterns via their plans.
     * <p>
     * <img width="640" src="https://raw.github.com/wiki/Netflix/RxJava/images/rx-operators/and_then_when.png">
     * 
     * @param p1
     *            a plan, created by use of the {@link #then} Observer on a pattern
     * @param p2
     *            a plan, created by use of the {@link #then} Observer on a pattern
     * @param p3
     *            a plan, created by use of the {@link #then} Observer on a pattern
     * @param p4
     *            a plan, created by use of the {@link #then} Observer on a pattern
     * @return an Observable that emits the results from matching four patterns
     * @see <a href="https://github.com/Netflix/RxJava/wiki/Combining-Observables#wiki-and-then-and-when">RxJava Wiki: when()</a>
     * @see <a href="http://msdn.microsoft.com/en-us/library/hh229889.aspx">MSDN: Observable.When</a>
     */
    @SuppressWarnings("unchecked")
    public final static <R> Observable<R> when(Plan0<R> p1, Plan0<R> p2, Plan0<R> p3, Plan0<R> p4) {
        return create(OperationJoinPatterns.when(p1, p2, p3, p4));
    }

    /**
     * Joins together the results from five patterns via their plans.
     * <p>
     * <img width="640" src="https://raw.github.com/wiki/Netflix/RxJava/images/rx-operators/and_then_when.png">
     * 
     * @param p1
     *            a plan, created by use of the {@link #then} Observer on a pattern
     * @param p2
     *            a plan, created by use of the {@link #then} Observer on a pattern
     * @param p3
     *            a plan, created by use of the {@link #then} Observer on a pattern
     * @param p4
     *            a plan, created by use of the {@link #then} Observer on a pattern
     * @param p5
     *            a plan, created by use of the {@link #then} Observer on a pattern
     * @return an Observable that emits the results from matching five patterns
     * @see <a href="https://github.com/Netflix/RxJava/wiki/Combining-Observables#wiki-and-then-and-when">RxJava Wiki: when()</a>
     * @see <a href="http://msdn.microsoft.com/en-us/library/hh229889.aspx">MSDN: Observable.When</a>
     */
    @SuppressWarnings("unchecked")
    public final static <R> Observable<R> when(Plan0<R> p1, Plan0<R> p2, Plan0<R> p3, Plan0<R> p4, Plan0<R> p5) {
        return create(OperationJoinPatterns.when(p1, p2, p3, p4, p5));
    }

    /**
     * Joins together the results from six patterns via their plans.
     * <p>
     * <img width="640" src="https://raw.github.com/wiki/Netflix/RxJava/images/rx-operators/and_then_when.png">
     * 
     * @param p1
     *            a plan, created by use of the {@link #then} Observer on a pattern
     * @param p2
     *            a plan, created by use of the {@link #then} Observer on a pattern
     * @param p3
     *            a plan, created by use of the {@link #then} Observer on a pattern
     * @param p4
     *            a plan, created by use of the {@link #then} Observer on a pattern
     * @param p5
     *            a plan, created by use of the {@link #then} Observer on a pattern
     * @param p6
     *            a plan, created by use of the {@link #then} Observer on a pattern
     * @return an Observable that emits the results from matching six patterns
     * @see <a href="https://github.com/Netflix/RxJava/wiki/Combining-Observables#wiki-and-then-and-when">RxJava Wiki: when()</a>
     * @see <a href="http://msdn.microsoft.com/en-us/library/hh229889.aspx">MSDN: Observable.When</a>
     */
    @SuppressWarnings("unchecked")
    public final static <R> Observable<R> when(Plan0<R> p1, Plan0<R> p2, Plan0<R> p3, Plan0<R> p4, Plan0<R> p5, Plan0<R> p6) {
        return create(OperationJoinPatterns.when(p1, p2, p3, p4, p5, p6));
    }

    /**
     * Joins together the results from seven patterns via their plans.
     * <p>
     * <img width="640" src="https://raw.github.com/wiki/Netflix/RxJava/images/rx-operators/and_then_when.png">
     * 
     * @param p1
     *            a plan, created by use of the {@link #then} Observer on a pattern
     * @param p2
     *            a plan, created by use of the {@link #then} Observer on a pattern
     * @param p3
     *            a plan, created by use of the {@link #then} Observer on a pattern
     * @param p4
     *            a plan, created by use of the {@link #then} Observer on a pattern
     * @param p5
     *            a plan, created by use of the {@link #then} Observer on a pattern
     * @param p6
     *            a plan, created by use of the {@link #then} Observer on a pattern
     * @param p7
     *            a plan, created by use of the {@link #then} Observer on a pattern
     * @return an Observable that emits the results from matching seven patterns
     * @see <a href="https://github.com/Netflix/RxJava/wiki/Combining-Observables#wiki-and-then-and-when">RxJava Wiki: when()</a>
     * @see <a href="http://msdn.microsoft.com/en-us/library/hh229889.aspx">MSDN: Observable.When</a>
     */
    @SuppressWarnings("unchecked")
    public final static <R> Observable<R> when(Plan0<R> p1, Plan0<R> p2, Plan0<R> p3, Plan0<R> p4, Plan0<R> p5, Plan0<R> p6, Plan0<R> p7) {
        return create(OperationJoinPatterns.when(p1, p2, p3, p4, p5, p6, p7));
    }

    /**
     * Joins together the results from eight patterns via their plans.
     * <p>
     * <img width="640" src="https://raw.github.com/wiki/Netflix/RxJava/images/rx-operators/and_then_when.png">
     * 
     * @param p1
     *            a plan, created by use of the {@link #then} Observer on a pattern
     * @param p2
     *            a plan, created by use of the {@link #then} Observer on a pattern
     * @param p3
     *            a plan, created by use of the {@link #then} Observer on a pattern
     * @param p4
     *            a plan, created by use of the {@link #then} Observer on a pattern
     * @param p5
     *            a plan, created by use of the {@link #then} Observer on a pattern
     * @param p6
     *            a plan, created by use of the {@link #then} Observer on a pattern
     * @param p7
     *            a plan, created by use of the {@link #then} Observer on a pattern
     * @param p8
     *            a plan, created by use of the {@link #then} Observer on a pattern
     * @return an Observable that emits the results from matching eight patterns
     * @see <a href="https://github.com/Netflix/RxJava/wiki/Combining-Observables#wiki-and-then-and-when">RxJava Wiki: when()</a>
     * @see <a href="http://msdn.microsoft.com/en-us/library/hh229889.aspx">MSDN: Observable.When</a>
     */
    @SuppressWarnings("unchecked")
    public final static <R> Observable<R> when(Plan0<R> p1, Plan0<R> p2, Plan0<R> p3, Plan0<R> p4, Plan0<R> p5, Plan0<R> p6, Plan0<R> p7, Plan0<R> p8) {
        return create(OperationJoinPatterns.when(p1, p2, p3, p4, p5, p6, p7, p8));
    }

    /**
     * Joins together the results from nine patterns via their plans.
     * <p>
     * <img width="640" src="https://raw.github.com/wiki/Netflix/RxJava/images/rx-operators/and_then_when.png">
     * 
     * @param p1
     *            a plan, created by use of the {@link #then} Observer on a pattern
     * @param p2
     *            a plan, created by use of the {@link #then} Observer on a pattern
     * @param p3
     *            a plan, created by use of the {@link #then} Observer on a pattern
     * @param p4
     *            a plan, created by use of the {@link #then} Observer on a pattern
     * @param p5
     *            a plan, created by use of the {@link #then} Observer on a pattern
     * @param p6
     *            a plan, created by use of the {@link #then} Observer on a pattern
     * @param p7
     *            a plan, created by use of the {@link #then} Observer on a pattern
     * @param p8
     *            a plan, created by use of the {@link #then} Observer on a pattern
     * @param p9
     *            a plan, created by use of the {@link #then} Observer on a pattern
     * @return an Observable that emits the results from matching nine patterns
     * @see <a href="https://github.com/Netflix/RxJava/wiki/Combining-Observables#wiki-and-then-and-when">RxJava Wiki: when()</a>
     * @see <a href="http://msdn.microsoft.com/en-us/library/hh229889.aspx">MSDN: Observable.When</a>
     */
    @SuppressWarnings("unchecked")
    public final static <R> Observable<R> when(Plan0<R> p1, Plan0<R> p2, Plan0<R> p3, Plan0<R> p4, Plan0<R> p5, Plan0<R> p6, Plan0<R> p7, Plan0<R> p8, Plan0<R> p9) {
        return create(OperationJoinPatterns.when(p1, p2, p3, p4, p5, p6, p7, p8, p9));
    }

    /**
     * Returns an Observable that emits the results of a function of your choosing applied to combinations of
     * items emitted, in sequence, by an Iterable of other Observables.
     * <p>
     * {@code zip} applies this function in strict sequence, so the first item emitted by the new Observable
     * will be the result of the function applied to the first item emitted by each of the source Observables;
     * the second item emitted by the new Observable will be the result of the function applied to the second
     * item emitted by each of those Observables; and so forth.
     * <p>
     * The resulting {@code Observable<R>} returned from {@code zip} will invoke {@code onNext} as many times as
     * the number of {@code onNext} invokations of the source Observable that emits the fewest items.
     * <p>
     * <img width="640" src="https://raw.github.com/wiki/Netflix/RxJava/images/rx-operators/zip.png">
     * 
     * @param ws
     *            an Iterable of source Observables
     * @param zipFunction
     *            a function that, when applied to an item emitted by each of the source Observables, results in
     *            an item that will be emitted by the resulting Observable
     * @return an Observable that emits the zipped results
     * @see <a href="https://github.com/Netflix/RxJava/wiki/Combining-Observables#wiki-zip">RxJava Wiki: zip()</a>
     */
    public final static <R> Observable<R> zip(Iterable<? extends Observable<?>> ws, FuncN<? extends R> zipFunction) {
        List<Observable<?>> os = new ArrayList<Observable<?>>();
        for (Observable<?> o : ws) {
            os.add(o);
        }
        return Observable.just(os.toArray(new Observable<?>[os.size()])).lift(new OperatorZip<R>(zipFunction));
    }

    /**
     * Returns an Observable that emits the results of a function of your choosing applied to combinations of
     * <i>n</i> items emitted, in sequence, by the <i>n</i> Observables emitted by a specified Observable.
     * <p>
     * {@code zip} applies this function in strict sequence, so the first item emitted by the new Observable
     * will be the result of the function applied to the first item emitted by each of the Observables emitted
     * by the source Observable; the second item emitted by the new Observable will be the result of the
     * function applied to the second item emitted by each of those Observables; and so forth.
     * <p>
     * The resulting {@code Observable<R>} returned from {@code zip} will invoke {@code onNext} as many times as
     * the number of {@code onNext} invokations of the source Observable that emits the fewest items.
     * <p>
     * <img width="640" src="https://raw.github.com/wiki/Netflix/RxJava/images/rx-operators/zip.o.png">
     * 
     * @param ws
     *            an Observable of source Observables
     * @param zipFunction
     *            a function that, when applied to an item emitted by each of the Observables emitted by
     *            {@code ws}, results in an item that will be emitted by the resulting Observable
     * @return an Observable that emits the zipped results
     * @see <a href="https://github.com/Netflix/RxJava/wiki/Combining-Observables#wiki-zip">RxJava Wiki: zip()</a>
     */
    public final static <R> Observable<R> zip(Observable<? extends Observable<?>> ws, final FuncN<? extends R> zipFunction) {
        return ws.toList().map(new Func1<List<? extends Observable<?>>, Observable<?>[]>() {

            @Override
            public Observable<?>[] call(List<? extends Observable<?>> o) {
                return o.toArray(new Observable<?>[o.size()]);
            }

        }).lift(new OperatorZip<R>(zipFunction));
    }

    /**
     * Returns an Observable that emits the results of a function of your choosing applied to combinations of
     * two items emitted, in sequence, by two other Observables.
     * <p>
     * <img width="640" src="https://raw.github.com/wiki/Netflix/RxJava/images/rx-operators/zip.png">
     * <p>
     * {@code zip} applies this function in strict sequence, so the first item emitted by the new Observable
     * will be the result of the function applied to the first item emitted by {@code o1} and the first item
     * emitted by {@code o2}; the second item emitted by the new Observable will be the result of the function
     * applied to the second item emitted by {@code o1} and the second item emitted by {@code o2}; and so forth.
     * <p>
     * The resulting {@code Observable<R>} returned from {@code zip} will invoke {@link Observer#onNext onNext}
     * as many times as the number of {@code onNext} invocations of the source Observable that emits the fewest
     * items.
     * 
     * @param o1
     *            the first source Observable
     * @param o2
     *            a second source Observable
     * @param zipFunction
     *            a function that, when applied to an item emitted by each of the source Observables, results
     *            in an item that will be emitted by the resulting Observable
     * @return an Observable that emits the zipped results
     * @see <a href="https://github.com/Netflix/RxJava/wiki/Combining-Observables#wiki-zip">RxJava Wiki: zip()</a>
     */
    public final static <T1, T2, R> Observable<R> zip(Observable<? extends T1> o1, Observable<? extends T2> o2, final Func2<? super T1, ? super T2, ? extends R> zipFunction) {
        return just(new Observable<?>[] { o1, o2 }).lift(new OperatorZip<R>(zipFunction));
    }

    /**
     * Returns an Observable that emits the results of a function of your choosing applied to combinations of
     * three items emitted, in sequence, by three other Observables.
     * <p>
     * <img width="640" src="https://raw.github.com/wiki/Netflix/RxJava/images/rx-operators/zip.png">
     * <p>
     * {@code zip} applies this function in strict sequence, so the first item emitted by the new Observable
     * will be the result of the function applied to the first item emitted by {@code o1}, the first item
     * emitted by {@code o2}, and the first item emitted by {@code o3}; the second item emitted by the new
     * Observable will be the result of the function applied to the second item emitted by {@code o1}, the
     * second item emitted by {@code o2}, and the second item emitted by {@code o3}; and so forth.
     * <p>
     * The resulting {@code Observable<R>} returned from {@code zip} will invoke {@link Observer#onNext onNext}
     * as many times as the number of {@code onNext} invocations of the source Observable that emits the fewest
     * items.
     * 
     * @param o1
     *            the first source Observable
     * @param o2
     *            a second source Observable
     * @param o3
     *            a third source Observable
     * @param zipFunction
     *            a function that, when applied to an item emitted by each of the source Observables, results in
     *            an item that will be emitted by the resulting Observable
     * @return an Observable that emits the zipped results
     * @see <a href="https://github.com/Netflix/RxJava/wiki/Combining-Observables#wiki-zip">RxJava Wiki: zip()</a>
     */
    public final static <T1, T2, T3, R> Observable<R> zip(Observable<? extends T1> o1, Observable<? extends T2> o2, Observable<? extends T3> o3, Func3<? super T1, ? super T2, ? super T3, ? extends R> zipFunction) {
        return just(new Observable<?>[] { o1, o2, o3 }).lift(new OperatorZip<R>(zipFunction));
    }

    /**
     * Returns an Observable that emits the results of a function of your choosing applied to combinations of
     * four items emitted, in sequence, by four other Observables.
     * <p>
     * <img width="640" src="https://raw.github.com/wiki/Netflix/RxJava/images/rx-operators/zip.png">
     * <p>
     * {@code zip} applies this function in strict sequence, so the first item emitted by the new Observable
     * will be the result of the function applied to the first item emitted by {@code o1}, the first item
     * emitted by {@code o2}, the first item emitted by {@code o3}, and the first item emitted by {@code 04};
     * the second item emitted by the new Observable will be the result of the function applied to the second
     * item emitted by each of those Observables; and so forth.
     * <p>
     * The resulting {@code Observable<R>} returned from {@code zip} will invoke {@link Observer#onNext onNext}
     * as many times as the number of {@code onNext} invocations of the source Observable that emits the fewest
     * items.
     * 
     * @param o1
     *            the first source Observable
     * @param o2
     *            a second source Observable
     * @param o3
     *            a third source Observable
     * @param o4
     *            a fourth source Observable
     * @param zipFunction
     *            a function that, when applied to an item emitted by each of the source Observables, results in
     *            an item that will be emitted by the resulting Observable
     * @return an Observable that emits the zipped results
     * @see <a href="https://github.com/Netflix/RxJava/wiki/Combining-Observables#wiki-zip">RxJava Wiki: zip()</a>
     */
    public final static <T1, T2, T3, T4, R> Observable<R> zip(Observable<? extends T1> o1, Observable<? extends T2> o2, Observable<? extends T3> o3, Observable<? extends T4> o4, Func4<? super T1, ? super T2, ? super T3, ? super T4, ? extends R> zipFunction) {
        return just(new Observable<?>[] { o1, o2, o3, o4 }).lift(new OperatorZip<R>(zipFunction));
    }

    /**
     * Returns an Observable that emits the results of a function of your choosing applied to combinations of
     * five items emitted, in sequence, by five other Observables.
     * <p>
     * <img width="640" src="https://raw.github.com/wiki/Netflix/RxJava/images/rx-operators/zip.png">
     * <p>
     * {@code zip} applies this function in strict sequence, so the first item emitted by the new Observable
     * will be the result of the function applied to the first item emitted by {@code o1}, the first item
     * emitted by {@code o2}, the first item emitted by {@code o3}, the first item emitted by {@code o4}, and
     * the first item emitted by {@code o5}; the second item emitted by the new Observable will be the result of
     * the function applied to the second item emitted by each of those Observables; and so forth.
     * <p>
     * The resulting {@code Observable<R>} returned from {@code zip} will invoke {@link Observer#onNext onNext}
     * as many times as the number of {@code onNext} invocations of the source Observable that emits the fewest
     * items.
     * 
     * @param o1
     *            the first source Observable
     * @param o2
     *            a second source Observable
     * @param o3
     *            a third source Observable
     * @param o4
     *            a fourth source Observable
     * @param o5
     *            a fifth source Observable
     * @param zipFunction
     *            a function that, when applied to an item emitted by each of the source Observables, results in
     *            an item that will be emitted by the resulting Observable
     * @return an Observable that emits the zipped results
     * @see <a href="https://github.com/Netflix/RxJava/wiki/Combining-Observables#wiki-zip">RxJava Wiki: zip()</a>
     */
    public final static <T1, T2, T3, T4, T5, R> Observable<R> zip(Observable<? extends T1> o1, Observable<? extends T2> o2, Observable<? extends T3> o3, Observable<? extends T4> o4, Observable<? extends T5> o5, Func5<? super T1, ? super T2, ? super T3, ? super T4, ? super T5, ? extends R> zipFunction) {
        return just(new Observable<?>[] { o1, o2, o3, o4, o5 }).lift(new OperatorZip<R>(zipFunction));
    }

    /**
     * Returns an Observable that emits the results of a function of your choosing applied to combinations of
     * six items emitted, in sequence, by six other Observables.
     * <p>
     * <img width="640" src="https://raw.github.com/wiki/Netflix/RxJava/images/rx-operators/zip.png">
     * <p>
     * {@code zip} applies this function in strict sequence, so the first item emitted by the new Observable
     * will be the result of the function applied to the first item emitted by each source Observable, the
     * second item emitted by the new Observable will be the result of the function applied to the second item
     * emitted by each of those Observables, and so forth.
     * <p>
     * The resulting {@code Observable<R>} returned from {@code zip} will invoke {@link Observer#onNext onNext}
     * as many times as the number of {@code onNext} invocations of the source Observable that emits the fewest
     * items.
     * 
     * @param o1
     *            the first source Observable
     * @param o2
     *            a second source Observable
     * @param o3
     *            a third source Observable
     * @param o4
     *            a fourth source Observable
     * @param o5
     *            a fifth source Observable
     * @param o6
     *            a sixth source Observable
     * @param zipFunction
     *            a function that, when applied to an item emitted by each of the source Observables, results in
     *            an item that will be emitted by the resulting Observable
     * @return an Observable that emits the zipped results
     * @see <a href="https://github.com/Netflix/RxJava/wiki/Combining-Observables#wiki-zip">RxJava Wiki: zip()</a>
     */
    public final static <T1, T2, T3, T4, T5, T6, R> Observable<R> zip(Observable<? extends T1> o1, Observable<? extends T2> o2, Observable<? extends T3> o3, Observable<? extends T4> o4, Observable<? extends T5> o5, Observable<? extends T6> o6,
            Func6<? super T1, ? super T2, ? super T3, ? super T4, ? super T5, ? super T6, ? extends R> zipFunction) {
        return just(new Observable<?>[] { o1, o2, o3, o4, o5, o6 }).lift(new OperatorZip<R>(zipFunction));
    }

    /**
     * Returns an Observable that emits the results of a function of your choosing applied to combinations of
     * seven items emitted, in sequence, by seven other Observables.
     * <p>
     * <img width="640" src="https://raw.github.com/wiki/Netflix/RxJava/images/rx-operators/zip.png">
     * <p>
     * {@code zip} applies this function in strict sequence, so the first item emitted by the new Observable
     * will be the result of the function applied to the first item emitted by each source Observable, the
     * second item emitted by the new Observable will be the result of the function applied to the second item
     * emitted by each of those Observables, and so forth.
     * <p>
     * The resulting {@code Observable<R>} returned from {@code zip} will invoke {@link Observer#onNext onNext}
     * as many times as the number of {@code onNext} invocations of the source Observable that emits the fewest
     * items.
     * 
     * @param o1
     *            the first source Observable
     * @param o2
     *            a second source Observable
     * @param o3
     *            a third source Observable
     * @param o4
     *            a fourth source Observable
     * @param o5
     *            a fifth source Observable
     * @param o6
     *            a sixth source Observable
     * @param o7
     *            a seventh source Observable
     * @param zipFunction
     *            a function that, when applied to an item emitted by each of the source Observables, results in
     *            an item that will be emitted by the resulting Observable
     * @return an Observable that emits the zipped results
     * @see <a href="https://github.com/Netflix/RxJava/wiki/Combining-Observables#wiki-zip">RxJava Wiki: zip()</a>
     */
    public final static <T1, T2, T3, T4, T5, T6, T7, R> Observable<R> zip(Observable<? extends T1> o1, Observable<? extends T2> o2, Observable<? extends T3> o3, Observable<? extends T4> o4, Observable<? extends T5> o5, Observable<? extends T6> o6, Observable<? extends T7> o7,
            Func7<? super T1, ? super T2, ? super T3, ? super T4, ? super T5, ? super T6, ? super T7, ? extends R> zipFunction) {
        return just(new Observable<?>[] { o1, o2, o3, o4, o5, o6, o7 }).lift(new OperatorZip<R>(zipFunction));
    }

    /**
     * Returns an Observable that emits the results of a function of your choosing applied to combinations of
     * eight items emitted, in sequence, by eight other Observables.
     * <p>
     * <img width="640" src="https://raw.github.com/wiki/Netflix/RxJava/images/rx-operators/zip.png">
     * <p>
     * {@code zip} applies this function in strict sequence, so the first item emitted by the new Observable
     * will be the result of the function applied to the first item emitted by each source Observable, the
     * second item emitted by the new Observable will be the result of the function applied to the second item
     * emitted by each of those Observables, and so forth.
     * <p>
     * The resulting {@code Observable<R>} returned from {@code zip} will invoke {@link Observer#onNext onNext}
     * as many times as the number of {@code onNext} invocations of the source Observable that emits the fewest
     * items.
     * 
     * @param o1
     *            the first source Observable
     * @param o2
     *            a second source Observable
     * @param o3
     *            a third source Observable
     * @param o4
     *            a fourth source Observable
     * @param o5
     *            a fifth source Observable
     * @param o6
     *            a sixth source Observable
     * @param o7
     *            a seventh source Observable
     * @param o8
     *            an eighth source Observable
     * @param zipFunction
     *            a function that, when applied to an item emitted by each of the source Observables, results in
     *            an item that will be emitted by the resulting Observable
     * @return an Observable that emits the zipped results
     * @see <a href="https://github.com/Netflix/RxJava/wiki/Combining-Observables#wiki-zip">RxJava Wiki: zip()</a>
     */
    public final static <T1, T2, T3, T4, T5, T6, T7, T8, R> Observable<R> zip(Observable<? extends T1> o1, Observable<? extends T2> o2, Observable<? extends T3> o3, Observable<? extends T4> o4, Observable<? extends T5> o5, Observable<? extends T6> o6, Observable<? extends T7> o7, Observable<? extends T8> o8,
            Func8<? super T1, ? super T2, ? super T3, ? super T4, ? super T5, ? super T6, ? super T7, ? super T8, ? extends R> zipFunction) {
        return just(new Observable<?>[] { o1, o2, o3, o4, o5, o6, o7, o8 }).lift(new OperatorZip<R>(zipFunction));
    }

    /**
     * Returns an Observable that emits the results of a function of your choosing applied to combinations of
     * nine items emitted, in sequence, by nine other Observables.
     * <p>
     * <img width="640" src="https://raw.github.com/wiki/Netflix/RxJava/images/rx-operators/zip.png">
     * <p>
     * {@code zip} applies this function in strict sequence, so the first item emitted by the new Observable
     * will be the result of the function applied to the first item emitted by each source Observable, the
     * second item emitted by the new Observable will be the result of the function applied to the second item
     * emitted by each of those Observables, and so forth.
     * <p>
     * The resulting {@code Observable<R>} returned from {@code zip} will invoke {@link Observer#onNext onNext}
     * as many times as the number of {@code onNext} invocations of the source Observable that emits the fewest
     * items.
     * 
     * @param o1
     *            the first source Observable
     * @param o2
     *            a second source Observable
     * @param o3
     *            a third source Observable
     * @param o4
     *            a fourth source Observable
     * @param o5
     *            a fifth source Observable
     * @param o6
     *            a sixth source Observable
     * @param o7
     *            a seventh source Observable
     * @param o8
     *            an eighth source Observable
     * @param o9
     *            a ninth source Observable
     * @param zipFunction
     *            a function that, when applied to an item emitted by each of the source Observables, results in
     *            an item that will be emitted by the resulting Observable
     * @return an Observable that emits the zipped results
     * @see <a href="https://github.com/Netflix/RxJava/wiki/Combining-Observables#wiki-zip">RxJava Wiki: zip()</a>
     */
    public final static <T1, T2, T3, T4, T5, T6, T7, T8, T9, R> Observable<R> zip(Observable<? extends T1> o1, Observable<? extends T2> o2, Observable<? extends T3> o3, Observable<? extends T4> o4, Observable<? extends T5> o5, Observable<? extends T6> o6, Observable<? extends T7> o7, Observable<? extends T8> o8,
            Observable<? extends T9> o9, Func9<? super T1, ? super T2, ? super T3, ? super T4, ? super T5, ? super T6, ? super T7, ? super T8, ? super T9, ? extends R> zipFunction) {
        return just(new Observable<?>[] { o1, o2, o3, o4, o5, o6, o7, o8, o9 }).lift(new OperatorZip<R>(zipFunction));
    }

    /**
     * Synonymous with {@code reduce()}.
     * <p>
     * <img width="640" src="https://raw.github.com/wiki/Netflix/RxJava/images/rx-operators/aggregate.png">
     * 
     * @see <a href="https://github.com/Netflix/RxJava/wiki/Mathematical-and-Aggregate-Operators#wiki-reduce">RxJava Wiki: reduce()</a>
     * @see #reduce(Func2)
     * @deprecated use {@link #reduce(Func2)}
     */
    @Deprecated
    public final Observable<T> aggregate(Func2<T, T, T> accumulator) {
        return reduce(accumulator);
    }

    /**
     * Synonymous with {@code reduce()}.
     * <p>
     * <img width="640" src="https://raw.github.com/wiki/Netflix/RxJava/images/rx-operators/aggregateSeed.png">
     * 
     * @see <a href="https://github.com/Netflix/RxJava/wiki/Mathematical-and-Aggregate-Operators#wiki-reduce">RxJava Wiki: reduce()</a>
     * @see #reduce(Object, Func2)
     * @deprecated use {@link #reduce(Object, Func2)}
     */
    @Deprecated
    public final <R> Observable<R> aggregate(R initialValue, Func2<R, ? super T, R> accumulator) {
        return reduce(initialValue, accumulator);
    }

    /**
     * Returns an Observable that emits a Boolean that indicates whether all of the items emitted by the source
     * Observable satisfy a condition.
     * <p>
     * <img width="640" src="https://raw.github.com/wiki/Netflix/RxJava/images/rx-operators/all.png">
     * 
     * @param predicate
     *            a function that evaluates an item and returns a Boolean
     * @return an Observable that emits {@code true} if all items emitted by the source Observable satisfy the
     *         predicate; otherwise, {@code false}
     * @see <a href="https://github.com/Netflix/RxJava/wiki/Conditional-and-Boolean-Operators#wiki-all">RxJava Wiki: all()</a>
     */
    public final Observable<Boolean> all(Func1<? super T, Boolean> predicate) {
        return create(OperationAll.all(this, predicate));
    }

    /**
     * Returns a Pattern that matches when both Observables emit an item.
     * <p>
     * <img width="640" src="https://raw.github.com/wiki/Netflix/RxJava/images/rx-operators/and_then_when.png">
     * 
     * @param right
     *            an Observable to match with the source Observable
     * @return a Pattern object that matches when both Observables emit an item
     * @throws NullPointerException
     *             if {@code right} is null
     * @see <a href="https://github.com/Netflix/RxJava/wiki/Combining-Observables#wiki-and-then-and-when">RxJava Wiki: and()</a>
     * @see <a href="http://msdn.microsoft.com/en-us/library/hh229153.aspx">MSDN: Observable.And</a>
     */
    public final <T2> Pattern2<T, T2> and(Observable<T2> right) {
        return OperationJoinPatterns.and(this, right);
    }

    /**
     * Hides the identity of this Observable. Useful for instance when you have an implementation of a subclass
     * of Observable but you want to hide the properties and methods of this subclass from whomever you are
     * passing the Observable to.
     * 
     * @return an Observable that hides the identity of this Observable
     */
    public final Observable<T> asObservable() {
        return create(new OperationAsObservable<T>(this));
    }

    /**
     * Returns an Observable that transforms items emitted by the source Observable into Doubles by using a
     * function you provide and then emits the Double average of the complete sequence of transformed values.
     * <p>
     * <img width="640" src="https://raw.github.com/wiki/Netflix/RxJava/images/rx-operators/average.f.png">
     * 
     * @param valueExtractor
     *            the function to transform an item emitted by the source Observable into a Double
     * @return an Observable that emits a single item: the Double average of the complete sequence of items
     *         emitted by the source Observable when transformed into Doubles by the specified function
     * @see <a href="https://github.com/Netflix/RxJava/wiki/Mathematical-and-Aggregate-Operators#wiki-averageinteger-averagelong-averagefloat-and-averagedouble">RxJava Wiki: averageDouble()</a>
     * @see <a href="http://msdn.microsoft.com/en-us/library/system.reactive.linq.observable.average.aspx">MSDN: Observable.Average</a>
     * @deprecated Use rxjava-math module instead
     */
    public final Observable<Double> averageDouble(Func1<? super T, Double> valueExtractor) {
        return create(new OperationAverage.AverageDoubleExtractor<T>(this, valueExtractor));
    }

    /**
     * Returns an Observable that transforms items emitted by the source Observable into Floats by using a
     * function you provide and then emits the Float average of the complete sequence of transformed values.
     * <p>
     * <img width="640" src="https://raw.github.com/wiki/Netflix/RxJava/images/rx-operators/average.f.png">
     * 
     * @param valueExtractor
     *            the function to transform an item emitted by the source Observable into a Float
     * @return an Observable that emits a single item: the Float average of the complete sequence of items
     *         emitted by the source Observable when transformed into Floats by the specified function
     * @see <a href="https://github.com/Netflix/RxJava/wiki/Mathematical-and-Aggregate-Operators#wiki-averageinteger-averagelong-averagefloat-and-averagedouble">RxJava Wiki: averageFloat()</a>
     * @see <a href="http://msdn.microsoft.com/en-us/library/system.reactive.linq.observable.average.aspx">MSDN: Observable.Average</a>
     * @deprecated Use rxjava-math module instead
     */
    public final Observable<Float> averageFloat(Func1<? super T, Float> valueExtractor) {
        return create(new OperationAverage.AverageFloatExtractor<T>(this, valueExtractor));
    }

    /**
     * Returns an Observable that transforms items emitted by the source Observable into Integers by using a
     * function you provide and then emits the Integer average of the complete sequence of transformed values.
     * <p>
     * <img width="640" src="https://raw.github.com/wiki/Netflix/RxJava/images/rx-operators/average.f.png">
     * 
     * @param valueExtractor
     *            the function to transform an item emitted by the source Observable into an Integer
     * @return an Observable that emits a single item: the Integer average of the complete sequence of items
     *         emitted by the source Observable when transformed into Integers by the specified function
     * @see <a href="https://github.com/Netflix/RxJava/wiki/Mathematical-and-Aggregate-Operators#wiki-averageinteger-averagelong-averagefloat-and-averagedouble">RxJava Wiki: averageInteger()</a>
     * @see <a href="http://msdn.microsoft.com/en-us/library/system.reactive.linq.observable.average.aspx">MSDN: Observable.Average</a>
     * @deprecated Use rxjava-math module instead
     */
    public final Observable<Integer> averageInteger(Func1<? super T, Integer> valueExtractor) {
        return create(new OperationAverage.AverageIntegerExtractor<T>(this, valueExtractor));
    }

    /**
     * Returns an Observable that transforms items emitted by the source Observable into Longs by using a
     * function you provide and then emits the Long average of the complete sequence of transformed values.
     * <p>
     * <img width="640" src="https://raw.github.com/wiki/Netflix/RxJava/images/rx-operators/average.f.png">
     * 
     * @param valueExtractor
     *            the function to transform an item emitted by the source Observable into a Long
     * @return an Observable that emits a single item: the Long average of the complete sequence of items
     *         emitted by the source Observable when transformed into Longs by the specified function
     * @see <a href="https://github.com/Netflix/RxJava/wiki/Mathematical-and-Aggregate-Operators#wiki-averageinteger-averagelong-averagefloat-and-averagedouble">RxJava Wiki: averageLong()</a>
     * @see <a href="http://msdn.microsoft.com/en-us/library/system.reactive.linq.observable.average.aspx">MSDN: Observable.Average</a>
     * @deprecated Use rxjava-math module instead
     */
    public final Observable<Long> averageLong(Func1<? super T, Long> valueExtractor) {
        return create(new OperationAverage.AverageLongExtractor<T>(this, valueExtractor));
    }

    /**
     * Returns an Observable that emits buffers of items it collects from the source Observable. The resulting
     * Observable emits connected, non-overlapping buffers. It emits the current buffer and replaces it with a
     * new buffer when the Observable produced by the specified {@code bufferClosingSelector} emits an item. It
     * then uses the {@code bufferClosingSelector} to create a new Observable to observe to indicate the end of
     * the next buffer.
     * <p>
     * <img width="640" src="https://raw.github.com/wiki/Netflix/RxJava/images/rx-operators/buffer1.png">
     * 
     * @param bufferClosingSelector
     *            a {@link Func0} that produces an Observable for each buffer created. When this
     *            {@code Observable} emits an item, {@code buffer()} emits the associated buffer and replaces it
     *            with a new one
     * @return an Observable that emits a connected, non-overlapping buffer of items from the source Observable
     *         each time the current Observable created with the {@code bufferClosingSelector} argument emits an
     *         item
     * @see <a href="https://github.com/Netflix/RxJava/wiki/Transforming-Observables#wiki-buffer">RxJava Wiki: buffer()</a>
     */
    public final <TClosing> Observable<List<T>> buffer(Func0<? extends Observable<? extends TClosing>> bufferClosingSelector) {
        return create(OperationBuffer.buffer(this, bufferClosingSelector));
    }

    /**
     * Returns an Observable that emits buffers of items it collects from the source Observable. The resulting
     * Observable emits connected, non-overlapping buffers, each containing {@code count} items. When the source
     * Observable completes or encounters an error, the resulting Observable emits the current buffer and
     * propagates the notification from the source Observable.
     * <p>
     * <img width="640" src="https://raw.github.com/wiki/Netflix/RxJava/images/rx-operators/buffer3.png">
     * 
     * @param count
     *            the maximum number of items in each buffer before it should be emitted
     * @return an Observable that emits connected, non-overlapping buffers, each containing at most
     *         {@code count} items from the source Observable
     * @see <a href="https://github.com/Netflix/RxJava/wiki/Transforming-Observables#wiki-buffer">RxJava Wiki: buffer()</a>
     */
    public final Observable<List<T>> buffer(int count) {
        return create(OperationBuffer.buffer(this, count));
    }

    /**
     * Returns an Observable that emits buffers of items it collects from the source Observable. The resulting
     * Observable emits buffers every {@code skip} items, each containing {@code count} items. When the source
     * Observable completes or encounters an error, the resulting Observable emits the current buffer and
     * propagates the notification from the source Observable.
     * <p>
     * <img width="640" src="https://raw.github.com/wiki/Netflix/RxJava/images/rx-operators/buffer4.png">
     * 
     * @param count
     *            the maximum size of each buffer before it should be emitted
     * @param skip
     *            how many items emitted by the source Observable should be skipped before starting a new
     *            buffer. Note that when {@code skip} and {@code count} are equal, this is the same operation as
     *            {@link #buffer(int)}.
     * @return an Observable that emits buffers for every {@code skip} item from the source Observable and
     *         containing at most {@code count} items
     * @see <a href="https://github.com/Netflix/RxJava/wiki/Transforming-Observables#wiki-buffer">RxJava Wiki: buffer()</a>
     */
    public final Observable<List<T>> buffer(int count, int skip) {
        return create(OperationBuffer.buffer(this, count, skip));
    }

    /**
     * Returns an Observable that emits buffers of items it collects from the source Observable. The resulting
     * Observable starts a new buffer periodically, as determined by the {@code timeshift} argument. It emits
     * each buffer after a fixed timespan, specified by the {@code timespan} argument. When the source
     * Observable completes or encounters an error, the resulting Observable emits the current buffer and
     * propagates the notification from the source Observable.
     * <p>
     * <img width="640" src="https://raw.github.com/wiki/Netflix/RxJava/images/rx-operators/buffer7.png">
     * 
     * @param timespan
     *            the period of time each buffer collects items before it is emitted
     * @param timeshift
     *            the period of time after which a new buffer will be created
     * @param unit
     *            the unit of time that applies to the {@code timespan} and {@code timeshift} arguments
     * @return an Observable that emits new buffers of items emitted by the source Observable periodically after
     *         a fixed timespan has elapsed
     * @see <a href="https://github.com/Netflix/RxJava/wiki/Transforming-Observables#wiki-buffer">RxJava Wiki: buffer()</a>
     */
    public final Observable<List<T>> buffer(long timespan, long timeshift, TimeUnit unit) {
        return create(OperationBuffer.buffer(this, timespan, timeshift, unit));
    }

    /**
     * Returns an Observable that emits buffers of items it collects from the source Observable. The resulting
     * Observable starts a new buffer periodically, as determined by the {@code timeshift} argument, and on the
     * specified {@code scheduler}. It emits each buffer after a fixed timespan, specified by the
     * {@code timespan} argument. When the source Observable completes or encounters an error, the resulting
     * Observable emits the current buffer and propagates the notification from the source Observable.
     * <p>
     * <img width="640" src="https://raw.github.com/wiki/Netflix/RxJava/images/rx-operators/buffer7.s.png">
     * 
     * @param timespan
     *            the period of time each buffer collects items before it is emitted
     * @param timeshift
     *            the period of time after which a new buffer will be created
     * @param unit
     *            the unit of time that applies to the {@code timespan} and {@code timeshift} arguments
     * @param scheduler
     *            the {@link Scheduler} to use when determining the end and start of a buffer
     * @return an Observable that emits new buffers of items emitted by the source Observable periodically after
     *         a fixed timespan has elapsed
     * @see <a href="https://github.com/Netflix/RxJava/wiki/Transforming-Observables#wiki-buffer">RxJava Wiki: buffer()</a>
     */
    public final Observable<List<T>> buffer(long timespan, long timeshift, TimeUnit unit, Scheduler scheduler) {
        return create(OperationBuffer.buffer(this, timespan, timeshift, unit, scheduler));
    }

    /**
     * Returns an Observable that emits buffers of items it collects from the source Observable. The resulting
     * Observable emits connected, non-overlapping buffers, each of a fixed duration specified by the
     * {@code timespan} argument. When the source Observable completes or encounters an error, the resulting
     * Observable emits the current buffer and propagates the notification from the source Observable.
     * <p>
     * <img width="640" src="https://raw.github.com/wiki/Netflix/RxJava/images/rx-operators/buffer5.png">
     * 
     * @param timespan
     *            the period of time each buffer collects items before it is emitted and replaced with a new
     *            buffer
     * @param unit
     *            the unit of time that applies to the {@code timespan} argument
     * @return an Observable that emits connected, non-overlapping buffers of items emitted by the source
     *         Observable within a fixed duration
     * @see <a href="https://github.com/Netflix/RxJava/wiki/Transforming-Observables#wiki-buffer">RxJava Wiki: buffer()</a>
     */
    public final Observable<List<T>> buffer(long timespan, TimeUnit unit) {
        return create(OperationBuffer.buffer(this, timespan, unit));
    }

    /**
     * Returns an Observable that emits buffers of items it collects from the source Observable. The resulting
     * Observable emits connected, non-overlapping buffers, each of a fixed duration specified by the
     * {@code timespan} argument or a maximum size specified by the {@code count} argument (whichever is reached
     * first). When the source Observable completes or encounters an error, the resulting Observable emits the
     * current buffer and propagates the notification from the source Observable.
     * <p>
     * <img width="640" src="https://raw.github.com/wiki/Netflix/RxJava/images/rx-operators/buffer6.png">
     * 
     * @param timespan
     *            the period of time each buffer collects items before it is emitted and replaced with a new
     *            buffer
     * @param unit
     *            the unit of time which applies to the {@code timespan} argument
     * @param count
     *            the maximum size of each buffer before it is emitted
     * @return an Observable that emits connected, non-overlapping buffers of items emitted by the source
     *         Observable, after a fixed duration or when the buffer reaches maximum capacity (whichever occurs
     *         first)
     * @see <a href="https://github.com/Netflix/RxJava/wiki/Transforming-Observables#wiki-buffer">RxJava Wiki: buffer()</a>
     */
    public final Observable<List<T>> buffer(long timespan, TimeUnit unit, int count) {
        return create(OperationBuffer.buffer(this, timespan, unit, count));
    }

    /**
     * Returns an Observable that emits buffers of items it collects from the source Observable. The resulting
     * Observable emits connected, non-overlapping buffers, each of a fixed duration specified by the
     * {@code timespan} argument as measured on the specified {@code scheduler}, or a maximum size specified by
     * the {@code count} argument (whichever is reached first). When the source Observable completes or
     * encounters an error, the resulting Observable emits the current buffer and propagates the notification
     * from the source Observable.
     * <p>
     * <img width="640" src="https://raw.github.com/wiki/Netflix/RxJava/images/rx-operators/buffer6.s.png">
     * 
     * @param timespan
     *            the period of time each buffer collects items before it is emitted and replaced with a new
     *            buffer
     * @param unit
     *            the unit of time which applies to the {@code timespan} argument
     * @param count
     *            the maximum size of each buffer before it is emitted
     * @param scheduler
     *            the {@link Scheduler} to use when determining the end and start of a buffer
     * @return an Observable that emits connected, non-overlapping buffers of items emitted by the source
     *         Observable after a fixed duration or when the buffer reaches maximum capacity (whichever occurs
     *         first)
     * @see <a href="https://github.com/Netflix/RxJava/wiki/Transforming-Observables#wiki-buffer">RxJava Wiki: buffer()</a>
     */
    public final Observable<List<T>> buffer(long timespan, TimeUnit unit, int count, Scheduler scheduler) {
        return create(OperationBuffer.buffer(this, timespan, unit, count, scheduler));
    }

    /**
     * Returns an Observable that emits buffers of items it collects from the source Observable. The resulting
     * Observable emits connected, non-overlapping buffers, each of a fixed duration specified by the
     * {@code timespan} argument and on the specified {@code scheduler}. When the source Observable completes or
     * encounters an error, the resulting Observable emits the current buffer and propagates the notification
     * from the source Observable.
     * <p>
     * <img width="640" src="https://raw.github.com/wiki/Netflix/RxJava/images/rx-operators/buffer5.s.png">
     * 
     * @param timespan
     *            the period of time each buffer collects items before it is emitted and replaced with a new
     *            buffer
     * @param unit
     *            the unit of time which applies to the {@code timespan} argument
     * @param scheduler
     *            the {@link Scheduler} to use when determining the end and start of a buffer
     * @return an Observable that emits connected, non-overlapping buffers of items emitted by the source
     *         Observable within a fixed duration
     * @see <a href="https://github.com/Netflix/RxJava/wiki/Transforming-Observables#wiki-buffer">RxJava Wiki: buffer()</a>
     */
    public final Observable<List<T>> buffer(long timespan, TimeUnit unit, Scheduler scheduler) {
        return create(OperationBuffer.buffer(this, timespan, unit, scheduler));
    }

    /**
     * Returns an Observable that emits buffers of items it collects from the source Observable. The resulting
     * Observable emits buffers that it creates when the specified {@code bufferOpenings} Observable emits an
     * item, and closes when the Observable returned from {@code bufferClosingSelector} emits an item.
     * <p>
     * <img width="640" src="https://raw.github.com/wiki/Netflix/RxJava/images/rx-operators/buffer2.png">
     * 
     * @param bufferOpenings
     *            the Observable that, when it emits an item, causes a new buffer to be created
     * @param bufferClosingSelector
     *            the {@link Func1} that is used to produce an Observable for every buffer created. When this
     *            Observable emits an item, the associated buffer is emitted.
     * @return an Observable that emits buffers, containing items from the source Observable, that are created
     *         and closed when the specified Observables emit items
     * @see <a href="https://github.com/Netflix/RxJava/wiki/Transforming-Observables#wiki-buffer">RxJava Wiki: buffer()</a>
     */
    public final <TOpening, TClosing> Observable<List<T>> buffer(Observable<? extends TOpening> bufferOpenings, Func1<? super TOpening, ? extends Observable<? extends TClosing>> bufferClosingSelector) {
        return create(OperationBuffer.buffer(this, bufferOpenings, bufferClosingSelector));
    }

    /**
     * Returns an Observable that emits non-overlapping buffered items from the source Observable each time the
     * specified boundary Observable emits an item.
     * <p>
     * <img width="640" src="https://raw.github.com/wiki/Netflix/RxJava/images/rx-operators/buffer8.png">
     * <p>
     * Completion of either the source or the boundary Observable causes the returned Observable to emit the
     * latest buffer and complete.
     * 
     * @param <B>
     *            the boundary value type (ignored)
     * @param boundary
     *            the boundary Observable
     * @return an Observable that emits buffered items from the source Observable when the boundary Observable
     *         emits an item
     * @see #buffer(rx.Observable, int)
     * @see <a href="https://github.com/Netflix/RxJava/wiki/Transforming-Observables#wiki-buffer">RxJava Wiki: buffer()</a>
     */
    public final <B> Observable<List<T>> buffer(Observable<B> boundary) {
        return create(OperationBuffer.bufferWithBoundaryObservable(this, boundary));
    }

    /**
     * Returns an Observable that emits non-overlapping buffered items from the source Observable each time the
     * specified boundary Observable emits an item.
     * <p>
     * <img width="640" src="https://raw.github.com/wiki/Netflix/RxJava/images/rx-operators/buffer8.png">
     * <p>
     * Completion of either the source or the boundary Observable causes the returned Observable to emit the
     * latest buffer and complete.
     * 
     * @param <B>
     *            the boundary value type (ignored)
     * @param boundary
     *            the boundary Observable
     * @param initialCapacity
     *            the initial capacity of each buffer chunk
     * @return an Observable that emits buffered items from the source Observable when the boundary Observable
     *         emits an item
     * @see <a href="https://github.com/Netflix/RxJava/wiki/Transforming-Observables#wiki-buffer">RxJava Wiki: buffer()</a>
     * @see #buffer(rx.Observable, int)
     */
    public final <B> Observable<List<T>> buffer(Observable<B> boundary, int initialCapacity) {
        return create(OperationBuffer.bufferWithBoundaryObservable(this, boundary, initialCapacity));
    }

    /**
     * This method has similar behavior to {@link #replay} except that this auto-subscribes to the source
     * Observable rather than returning a {@link ConnectableObservable}.
     * <p>
     * <img width="640" src="https://raw.github.com/wiki/Netflix/RxJava/images/rx-operators/cache.png">
     * <p>
     * This is useful when you want an Observable to cache responses and you can't control the
     * subscribe/unsubscribe behavior of all the {@link Subscriber}s.
     * <p>
     * When you call {@code cache()}, it does not yet subscribe to the source Observable. This only happens when
     * {@code subscribe} is called the first time on the Observable returned by {@code cache()}.
     * <p>
     *
     *                           <!-- IS THE FOLLOWING NOTE STILL VALID??? -->
     *
     * <em>Note:</em> You sacrifice the ability to unsubscribe from the origin when you use the {@code cache()}
     * Observer so be careful not to use this Observer on Observables that emit an infinite or very large number
     * of items that will use up memory.
     * 
     * @return an Observable that, when first subscribed to, caches all of its items and notifications for the
     *         benefit of subsequent observers
     * @see <a href="https://github.com/Netflix/RxJava/wiki/Observable-Utility-Operators#wiki-cache">RxJava Wiki: cache()</a>
     */
    public final Observable<T> cache() {
        return create(OperationCache.cache(this));
    }

    /**
     * Returns an Observable that emits the items emitted by the source Observable, converted to the specified
     * type.
     * <p>
     * <img width="640" src="https://raw.github.com/wiki/Netflix/RxJava/images/rx-operators/cast.png">
     * 
     * @param klass
     *            the target class type that the items emitted by the source Observable will be converted to
     *            before being emitted by the resulting Observable
     * @return an Observable that emits each item from the source Observable after converting it to the
     *         specified type
     * @see <a href="https://github.com/Netflix/RxJava/wiki/Transforming-Observables#wiki-cast">RxJava Wiki: cast()</a>
     * @see <a href="http://msdn.microsoft.com/en-us/library/hh211842.aspx">MSDN: Observable.Cast</a>
     */
    public final <R> Observable<R> cast(final Class<R> klass) {
        return lift(new OperatorCast<T, R>(klass));
    }

    /**
     * Collect values into a single mutable data structure.
     * <p>
     * This is a simplified version of {@code reduce} that does not need to return the state on each pass.
     * <p>
     * 
     * @param state
     *            FIXME FIXME FIXME
     * @param collector
     *            FIXME FIXME FIXME
     * @return FIXME FIXME FIXME
     */
    public final <R> Observable<R> collect(R state, final Action2<R, ? super T> collector) {
        Func2<R, T, R> accumulator = new Func2<R, T, R>() {

            @Override
            public final R call(R state, T value) {
                collector.call(state, value);
                return state;
            }

        };
        return reduce(state, accumulator);
    }

    /**
     * Returns a new Observable that emits items resulting from applying a function that you supply to each item
     * emitted by the source Observable, where that function returns an Observable, and then emitting the items
     * that result from concatinating those resulting Observables.
     * <p>
     * <img width="640" src="https://raw.github.com/wiki/Netflix/RxJava/images/rx-operators/concatMap.png">
     * 
     * @param func
     *            a function that, when applied to an item emitted by the source Observable, returns an
     *            Observable
     * @return an Observable that emits the result of applying the transformation function to each item emitted
     *         by the source Observable and concatinating the Observables obtained from this transformation
     */
    public final <R> Observable<R> concatMap(Func1<? super T, ? extends Observable<? extends R>> func) {
        return concat(map(func));
    }

    /**
     * Returns an Observable that emits a Boolean that indicates whether the source Observable emitted a
     * specified item.
     * <p>
     * <img width="640" src="https://raw.github.com/wiki/Netflix/RxJava/images/rx-operators/contains.png">
     * 
     * @param element
     *            the item to search for in the emissions from the source Observable
     * @return an Observable that emits {@code true} if the specified item is emitted by the source Observable,
     *         or {@code false} if the source Observable completes without emitting that item
     * @see <a href="https://github.com/Netflix/RxJava/wiki/Conditional-and-Boolean-Operators#wiki-contains">RxJava Wiki: contains()</a>
     * @see <a href="http://msdn.microsoft.com/en-us/library/hh228965.aspx">MSDN: Observable.Contains</a>
     */
    public final Observable<Boolean> contains(final T element) {
        return exists(new Func1<T, Boolean>() {
            public final Boolean call(T t1) {
                return element == null ? t1 == null : element.equals(t1);
            }
        });
    }

    /**
     * Returns an Observable that emits the count of the total number of items emitted by the source Observable.
     * <p>
     * <img width="640" src="https://raw.github.com/wiki/Netflix/RxJava/images/rx-operators/count.png">
     * 
     * @return an Observable that emits a single item: the number of elements emitted by the source Observable
     * @see <a href="https://github.com/Netflix/RxJava/wiki/Mathematical-and-Aggregate-Operators#wiki-count-and-longcount">RxJava Wiki: count()</a>
     * @see <a href="http://msdn.microsoft.com/en-us/library/hh229470.aspx">MSDN: Observable.Count</a>
     * @see #longCount()
     */
    public final Observable<Integer> count() {
        return reduce(0, new Func2<Integer, T, Integer>() {
            @Override
            public final Integer call(Integer t1, T t2) {
                return t1 + 1;
            }
        });
    }

    /**
     * Return an Observable that mirrors the source Observable, except that it drops items emitted by the source
     * Observable that are followed by another item within a computed debounce duration.
     * <p>
     * <img width="640" src="https://raw.github.com/wiki/Netflix/RxJava/images/rx-operators/debounce.f.png">
     * 
     * @param <U>
     *            the debounce value type (ignored)
     * @param debounceSelector
     *            function to retrieve a sequence that indicates the throttle duration for each item
     * @return an Observable that omits items emitted by the source Observable that are followed by another item
     *         within a computed debounce duration
     */
    public final <U> Observable<T> debounce(Func1<? super T, ? extends Observable<U>> debounceSelector) {
        return create(OperationDebounce.debounceSelector(this, debounceSelector));
    }

    /**
     * Return an Observable that mirrors the source Observable, except that it drops items emitted by the source
     * Observable that are followed by newer items before a timeout value expires. The timer resets on each
     * emission.
     * <p>
     * <em>Note:</em> If items keep being emitted by the source Observable faster than the timeout then no items
     * will be emitted by the resulting Observable.
     * <p>
     * <img width="640" src="https://raw.github.com/wiki/Netflix/RxJava/images/rx-operators/debounce.png">
     * <p>
     * Information on debounce vs throttle:
     * <p>
     * <ul>
     * <li><a href="http://drupalmotion.com/article/debounce-and-throttle-visual-explanation">Debounce and Throttle: visual explanation</a></li>
     * <li><a href="http://unscriptable.com/2009/03/20/debouncing-javascript-methods/">Debouncing: javascript methods</a></li>
     * <li><a href="http://www.illyriad.co.uk/blog/index.php/2011/09/javascript-dont-spam-your-server-debounce-and-throttle/">Javascript - don't spam your server: debounce and throttle</a></li>
     * </ul>
     * 
     * @param timeout
     *            the time each item has to be "the most recent" of those emitted by the source Observable to
     *            ensure that it's not dropped
     * @param unit
     *            the {@link TimeUnit} for the timeout
     * @return an Observable that filters out items from the source Observable that are too quickly followed by
     *         newer items
     * @see <a href="https://github.com/Netflix/RxJava/wiki/Filtering-Observables#wiki-throttlewithtimeout-or-debounce">RxJava Wiki: debounce()</a>
     * @see #throttleWithTimeout(long, TimeUnit)
     */
    public final Observable<T> debounce(long timeout, TimeUnit unit) {
        return create(OperationDebounce.debounce(this, timeout, unit));
    }

    /**
     * Return an Observable that mirrors the source Observable, except that it drops items emitted by the source
     * Observable that are followed by newer items before a timeout value expires on a specified Scheduler. The
     * timer resets on each emission.
     * <p>
     * <em>Note:</em> If items keep being emitted by the source Observable faster than the timeout then no items
     * will be emitted by the resulting Observable.
     * <p>
     * <img width="640" src="https://raw.github.com/wiki/Netflix/RxJava/images/rx-operators/debounce.s.png">
     * <p>
     * Information on debounce vs throttle:
     * <p>
     * <ul>
     * <li><a href="http://drupalmotion.com/article/debounce-and-throttle-visual-explanation">Debounce and Throttle: visual explanation</a></li>
     * <li><a href="http://unscriptable.com/2009/03/20/debouncing-javascript-methods/">Debouncing: javascript methods</a></li>
     * <li><a href="http://www.illyriad.co.uk/blog/index.php/2011/09/javascript-dont-spam-your-server-debounce-and-throttle/">Javascript - don't spam your server: debounce and throttle</a></li>
     * </ul>
     * 
     * @param timeout
     *            the time each item has to be "the most recent" of those emitted by the source Observable to
     *            ensure that it's not dropped
     * @param unit
     *            the unit of time for the specified timeout
     * @param scheduler
     *            the {@link Scheduler} to use internally to manage the timers that handle the timeout for each
     *            item
     * @return an Observable that filters out items from the source Observable that are too quickly followed by
     *         newer items
     * @see <a href="https://github.com/Netflix/RxJava/wiki/Filtering-Observables#wiki-throttlewithtimeout-or-debounce">RxJava Wiki: debounce()</a>
     * @see #throttleWithTimeout(long, TimeUnit, Scheduler)
     */
    public final Observable<T> debounce(long timeout, TimeUnit unit, Scheduler scheduler) {
        return create(OperationDebounce.debounce(this, timeout, unit, scheduler));
    }

    /**
     * Returns an Observable that emits the items emitted by the source Observable or a specified default item
     * if the source Observable is empty.
     * <p>
     * <img width="640" src="https://raw.github.com/wiki/Netflix/RxJava/images/rx-operators/defaultIfEmpty.png">
     * 
     * @param defaultValue
     *            the item to emit if the source Observable emits no items
     * @return an Observable that emits either the specified default item if the source Observable emits no
     *         items, or the items emitted by the source Observable
     * @see <a href="https://github.com/Netflix/RxJava/wiki/Conditional-and-Boolean-Operators#wiki-defaultifempty">RxJava Wiki: defaultIfEmpty()</a>
     * @see <a href="http://msdn.microsoft.com/en-us/library/hh229624.aspx">MSDN: Observable.DefaultIfEmpty</a>
     */
    public final Observable<T> defaultIfEmpty(T defaultValue) {
        return create(OperationDefaultIfEmpty.defaultIfEmpty(this, defaultValue));
    }

    /**
     * Returns an Observable that delays the subscription to and emissions from the souce Observable via another
     * Observable on a per-item basis.
     * <p>
     * <img width="640" src="https://raw.github.com/wiki/Netflix/RxJava/images/rx-operators/delay.oo.png">
     * <p>
     * <em>Note:</em> the resulting Observable will immediately propagate any {@code onError} notification
     * from the source Observable.
     * 
     * @param <U>
     *            the subscription delay value type (ignored)
     * @param <V>
     *            the item delay value type (ignored)
     * @param subscriptionDelay
     *            a function that returns an Observable that triggers the subscription to the source Observable
     *            once it emits any item
     * @param itemDelay
     *            a function that returns an Observable for each item emitted by the source Observable, which is
     *            then used to delay the emission of that item by the resulting Observable until the Observable
     *            returned from {@code itemDelay} emits an item
     * @return an Observable that delays the subscription and emissions of the source Observable via another
     *         Observable on a per-item basis
     */
    public final <U, V> Observable<T> delay(
            Func0<? extends Observable<U>> subscriptionDelay,
            Func1<? super T, ? extends Observable<V>> itemDelay) {
        return create(OperationDelay.delay(this, subscriptionDelay, itemDelay));
    }

    /**
     * Returns an Observable that delays the emissions of the source Observable via another Observable on a
     * per-item basis.
     * <p>
     * <img width="640" src="https://raw.github.com/wiki/Netflix/RxJava/images/rx-operators/delay.o.png">
     * <p>
     * <em>Note:</code> the resulting Observable will immediately propagate any {@code onError} notification
     * from the source Observable.
     * 
     * @param <U>
     *            the item delay value type (ignored)
     * @param itemDelay
     *            a function that returns an Observable for each item emitted by the source Observable, which is
     *            then used to delay the emission of that item by the resulting Observable until the Observable
     *            returned from {@code itemDelay} emits an item
     * @return an Observable that delays the emissions of the source Observable via another Observable on a
     *         per-item basis
     */
    public final <U> Observable<T> delay(Func1<? super T, ? extends Observable<U>> itemDelay) {
        return create(OperationDelay.delay(this, itemDelay));
    }

    /**
     * Returns an Observable that emits the items emitted by the source Observable shifted forward in time by a
     * specified delay. Error notifications from the source Observable are not delayed.
     * <p>
     * <img width="640" src="https://raw.github.com/wiki/Netflix/RxJava/images/rx-operators/delay.png">
     * 
     * @param delay
     *            the delay to shift the source by
     * @param unit
     *            the {@link TimeUnit} in which {@code period} is defined
     * @return the source Observable shifted in time by the specified delay
     * @see <a href="https://github.com/Netflix/RxJava/wiki/Observable-Utility-Operators#wiki-delay">RxJava Wiki: delay()</a>
     * @see <a href="http://msdn.microsoft.com/en-us/library/hh229810.aspx">MSDN: Observable.Delay</a>
     */
    public final Observable<T> delay(long delay, TimeUnit unit) {
        return OperationDelay.delay(this, delay, unit, Schedulers.computation());
    }

    /**
     * Returns an Observable that emits the items emitted by the source Observable shifted forward in time by a
     * specified delay. Error notifications from the source Observable are not delayed.
     * <p>
     * <img width="640" src="https://raw.github.com/wiki/Netflix/RxJava/images/rx-operators/delay.s.png">
     * 
     * @param delay
     *            the delay to shift the source by
     * @param unit
     *            the time unit of {@code delay}
     * @param scheduler
     *            the {@link Scheduler} to use for delaying
     * @return the source Observable shifted in time by the specified delay
     * @see <a href="https://github.com/Netflix/RxJava/wiki/Observable-Utility-Operators#wiki-delay">RxJava Wiki: delay()</a>
     * @see <a href="http://msdn.microsoft.com/en-us/library/hh229280.aspx">MSDN: Observable.Delay</a>
     */
    public final Observable<T> delay(long delay, TimeUnit unit, Scheduler scheduler) {
        return OperationDelay.delay(this, delay, unit, scheduler);
    }

    /**
     * Return an Observable that delays the subscription to the source Observable by a given amount of time.
     * <p>
     * <img width="640" src="https://raw.github.com/wiki/Netflix/RxJava/images/rx-operators/delaySubscription.png">
     * 
     * @param delay
     *            the time to delay the subscription
     * @param unit
     *            the time unit of {@code delay}
     * @return an Observable that delays the subscription to the source Observable by the given amount
     */
    public final Observable<T> delaySubscription(long delay, TimeUnit unit) {
        return delaySubscription(delay, unit, Schedulers.computation());
    }

    /**
     * Return an Observable that delays the subscription to the source Observable by a given amount of time,
     * both waiting and subscribing on a given Scheduler.
     * <p>
     * <img width="640" src="https://raw.github.com/wiki/Netflix/RxJava/images/rx-operators/delaySubscription.s.png">
     * 
     * @param delay
     *            the time to delay the subscription
     * @param unit
     *            the time unit of {@code delay}
     * @param scheduler
     *            the Scheduler on which the waiting and subscription will happen
     * @return an Observable that delays the subscription to the source Observable by a given
     *         amount, waiting and subscribing on the given Scheduler
     */
    public final Observable<T> delaySubscription(long delay, TimeUnit unit, Scheduler scheduler) {
        return create(OperationDelay.delaySubscription(this, delay, unit, scheduler));
    }

    /**
     * Returns an Observable that reverses the effect of {@link #materialize materialize} by transforming the
     * {@link Notification} objects emitted by the source Observable into the items or notifications they
     * represent.
     * <p>
     * <img width="640" src="https://raw.github.com/wiki/Netflix/RxJava/images/rx-operators/dematerialize.png">
     * 
     * @return an Observable that emits the items and notifications embedded in the {@link Notification} objects
     *         emitted by the source Observable
     * @throws Throwable
     *             if the source Observable is not of type {@code Observable<Notification<T>>}
     * @see <a href="https://github.com/Netflix/RxJava/wiki/Observable-Utility-Operators#wiki-dematerialize">RxJava Wiki: dematerialize()</a>
     * @see <a href="http://msdn.microsoft.com/en-us/library/hh229047.aspx">MSDN: Observable.dematerialize</a>
     */
    @SuppressWarnings("unchecked")
    public final <T2> Observable<T2> dematerialize() {
        return create(OperationDematerialize.dematerialize((Observable<? extends Notification<? extends T2>>) this));
    }

    /**
     * Returns an Observable that emits all items emitted by the source Observable that are distinct.
     * <p>
     * <img width="640" src="https://raw.github.com/wiki/Netflix/RxJava/images/rx-operators/distinct.png">
     * 
     * @return an Observable that emits only those items emitted by the source Observable that are distinct from
     *         each other
     * @see <a href="https://github.com/Netflix/RxJava/wiki/Filtering-Observables#wiki-distinct">RxJava Wiki: distinct()</a>
     * @see <a href="http://msdn.microsoft.com/en-us/library/hh229764.aspx">MSDN: Observable.distinct</a>
     */
    public final Observable<T> distinct() {
        return create(OperationDistinct.distinct(this));
    }

    /**
     * Returns an Observable that emits all items emitted by the source Observable that are distinct according
     * to a key selector function.
     * <p>
     * <img width="640" src="https://raw.github.com/wiki/Netflix/RxJava/images/rx-operators/distinct.key.png">
     * 
     * @param keySelector
     *            a function that projects an emitted item to a key value that is used to decide whether an item
     *            is distinct from another one or not
     * @return an Observable that emits those items emitted by the source Observable that have distinct keys
     * @see <a href="https://github.com/Netflix/RxJava/wiki/Filtering-Observables#wiki-distinct">RxJava Wiki: distinct()</a>
     * @see <a href="http://msdn.microsoft.com/en-us/library/hh244310.aspx">MSDN: Observable.distinct</a>
     */
    public final <U> Observable<T> distinct(Func1<? super T, ? extends U> keySelector) {
        return create(OperationDistinct.distinct(this, keySelector));
    }

    /**
     * Returns an Observable that emits all items emitted by the source Observable that are distinct from their
     * immediate predecessors.
     * <p>
     * <img width="640" src="https://raw.github.com/wiki/Netflix/RxJava/images/rx-operators/distinctUntilChanged.png">
     * 
     * @return an Observable that emits those items from the source Observable that are distinct from their
     *         immediate predecessors
     * @see <a href="https://github.com/Netflix/RxJava/wiki/Filtering-Observables#wiki-distinctuntilchanged">RxJava Wiki: distinctUntilChanged()</a>
     * @see <a href="http://msdn.microsoft.com/en-us/library/hh229494.aspx">MSDN: Observable.distinctUntilChanged</a>
     */
    public final Observable<T> distinctUntilChanged() {
        return create(OperationDistinctUntilChanged.distinctUntilChanged(this));
    }

    /**
     * Returns an Observable that emits all items emitted by the source Observable that are distinct from their
     * immediate predecessors, according to a key selector function.
     * <p>
     * <img width="640" src="https://raw.github.com/wiki/Netflix/RxJava/images/rx-operators/distinctUntilChanged.key.png">
     * 
     * @param keySelector
     *            a function that projects an emitted item to a key value that is used to decide whether an item
     *            is distinct from another one or not
     * @return an Observable that emits those items from the source Observable whose keys are distinct from
     *         those of their immediate predecessors
     * @see <a href="https://github.com/Netflix/RxJava/wiki/Filtering-Observables#wiki-distinctuntilchanged">RxJava Wiki: distinctUntilChanged()</a>
     * @see <a href="http://msdn.microsoft.com/en-us/library/hh229508.aspx">MSDN: Observable.distinctUntilChanged</a>
     */
    public final <U> Observable<T> distinctUntilChanged(Func1<? super T, ? extends U> keySelector) {
        return create(OperationDistinctUntilChanged.distinctUntilChanged(this, keySelector));
    }

    /**
     * Modifies an Observable so that it invokes an action when it calls {@code onCompleted}.
     * <p>
     * <img width="640" src="https://raw.github.com/wiki/Netflix/RxJava/images/rx-operators/doOnCompleted.png">
     * 
     * @param onCompleted
     *            the action to invoke when the source Observable calls {@code onCompleted}
     * @return the source Observable with the side-effecting behavior applied
     * @see <a href="https://github.com/Netflix/RxJava/wiki/Observable-Utility-Operators#wiki-dooncompleted">RxJava Wiki: doOnCompleted()</a>
     * @see <a href="http://msdn.microsoft.com/en-us/library/hh229804.aspx">MSDN: Observable.Do</a>
     */
    public final Observable<T> doOnCompleted(final Action0 onCompleted) {
        Observer<T> observer = new Observer<T>() {
            @Override
            public final void onCompleted() {
                onCompleted.call();
            }

            @Override
            public final void onError(Throwable e) {
            }

            @Override
            public final void onNext(T args) {
            }

        };

        return lift(new OperatorDoOnEach<T>(observer));
    }

    /**
     * Modifies an Observable so that it invokes an action for each item it emits.
     * <p>
     * <img width="640" src="https://raw.github.com/wiki/Netflix/RxJava/images/rx-operators/doOnEach.png">
     * 
     * @param observer
     *            the action to invoke for each item emitted by the source Observable
     * @return the source Observable with the side-effecting behavior applied
     * @see <a href="https://github.com/Netflix/RxJava/wiki/Observable-Utility-Operators#wiki-dooneach">RxJava Wiki: doOnEach()</a>
     * @see <a href="http://msdn.microsoft.com/en-us/library/hh229307.aspx">MSDN: Observable.Do</a>
     */
    public final Observable<T> doOnEach(final Action1<Notification<? super T>> onNotification) {
        Observer<T> observer = new Observer<T>() {
            @Override
            public final void onCompleted() {
                onNotification.call(Notification.createOnCompleted());
            }

            @Override
            public final void onError(Throwable e) {
                onNotification.call(Notification.createOnError(e));
            }

            @Override
            public final void onNext(T v) {
                onNotification.call(Notification.createOnNext(v));
            }

        };

        return lift(new OperatorDoOnEach<T>(observer));
    }

    /**
     * Modifies an Observable so that it notifies an Observer for each item it emits.
     * <p>
     * <img width="640" src="https://raw.github.com/wiki/Netflix/RxJava/images/rx-operators/doOnEach.png">
     * 
     * @param observer
     *            the action to invoke for each item emitted by the source Observable
     * @return the source Observable with the side-effecting behavior applied
     * @see <a href="https://github.com/Netflix/RxJava/wiki/Observable-Utility-Operators#wiki-dooneach">RxJava Wiki: doOnEach()</a>
     * @see <a href="http://msdn.microsoft.com/en-us/library/hh229307.aspx">MSDN: Observable.Do</a>
     */
    public final Observable<T> doOnEach(Observer<? super T> observer) {
        return lift(new OperatorDoOnEach<T>(observer));
    }

    /**
     * Modifies an Observable so that it invokes an action if it calls {@code onError}.
     * <p>
     * <img width="640" src="https://raw.github.com/wiki/Netflix/RxJava/images/rx-operators/doOnError.png">
     * 
     * @param onError
     *            the action to invoke if the source Observable calls {@code onError}
     * @return the source Observable with the side-effecting behavior applied
     * @see <a href="https://github.com/Netflix/RxJava/wiki/Observable-Utility-Operators#wiki-doonerror">RxJava Wiki: doOnError()</a>
     * @see <a href="http://msdn.microsoft.com/en-us/library/hh229804.aspx">MSDN: Observable.Do</a>
     */
    public final Observable<T> doOnError(final Action1<Throwable> onError) {
        Observer<T> observer = new Observer<T>() {
            @Override
            public final void onCompleted() {
            }

            @Override
            public final void onError(Throwable e) {
                onError.call(e);
            }

            @Override
            public final void onNext(T args) {
            }

        };

        return lift(new OperatorDoOnEach<T>(observer));
    }

    /**
     * Modifies an Observable so that it invokes an action when it calls {@code onNext}.
     * <p>
     * <img width="640" src="https://raw.github.com/wiki/Netflix/RxJava/images/rx-operators/doOnNext.png">
     * 
     * @param onNext
     *            the action to invoke when the source Observable calls {@code onNext}
     * @return the source Observable with the side-effecting behavior applied
     * @see <a href="https://github.com/Netflix/RxJava/wiki/Observable-Utility-Operators#wiki-dooneach">RxJava Wiki: doOnNext()</a>
     * @see <a href="http://msdn.microsoft.com/en-us/library/hh229804.aspx">MSDN: Observable.Do</a>
     */
    public final Observable<T> doOnNext(final Action1<? super T> onNext) {
        Observer<T> observer = new Observer<T>() {
            @Override
            public final void onCompleted() {
            }

            @Override
            public final void onError(Throwable e) {
            }

            @Override
            public final void onNext(T args) {
                onNext.call(args);
            }

        };

        return lift(new OperatorDoOnEach<T>(observer));
    }
    
    /**
     * Modifies an Observable so that it invokes an action when it calls {@code onCompleted} or {@code onError}.
     * <p>
     * <img width="640" src="https://raw.github.com/wiki/Netflix/RxJava/images/rx-operators/doOnTerminate.png">
     * <p>
     * This differs from {@code finallyDo} in that this happens BEFORE onCompleted/onError are emitted.
     * 
     * @param onTerminate
     *            the action to invoke when the source Observable calls {@code onCompleted} or {@code onError}
     * @return the source Observable with the side-effecting behavior applied
     * @see <a href="https://github.com/Netflix/RxJava/wiki/Observable-Utility-Operators#wiki-doonterminate">RxJava Wiki: doOnTerminate()</a>
     * @see <a href="http://msdn.microsoft.com/en-us/library/hh229804.aspx">MSDN: Observable.Do</a>
     */
    public final Observable<T> doOnTerminate(final Action0 onTerminate) {
        Observer<T> observer = new Observer<T>() {
            @Override
            public final void onCompleted() {
                onTerminate.call();
            }

            @Override
            public final void onError(Throwable e) {
                onTerminate.call();
            }

            @Override
            public final void onNext(T args) {
            }

        };

        return lift(new OperatorDoOnEach<T>(observer));
    }

    /**
     * Returns an Observable that emits the single item at a specified index in a sequence of emissions from a
     * source Observbable.
     * <p>
     * <img width="640" src="https://raw.github.com/wiki/Netflix/RxJava/images/rx-operators/elementAt.png">
     * 
     * @param index
     *            the zero-based index of the item to retrieve
     * @return an Observable that emits a single item: the item at the specified position in the sequence of
     *         those emitted by the source Observable
     * @throws IndexOutOfBoundsException
     *             if {@code index} is greater than or equal to the number of items emitted by the source
     *             Observable
     * @throws IndexOutOfBoundsException
     *             if {@code index} is less than 0
     * @see <a href="https://github.com/Netflix/RxJava/wiki/Filtering-Observables#wiki-elementat">RxJava Wiki: elementAt()</a>
     */
    public final Observable<T> elementAt(int index) {
        return create(OperationElementAt.elementAt(this, index));
    }

    /**
     * Returns an Observable that emits the item found at a specified index in a sequence of emissions from a
     * source Observable, or a default item if that index is out of range.
     * <p>
     * <img width="640" src="https://raw.github.com/wiki/Netflix/RxJava/images/rx-operators/elementAtOrDefault.png">
     * 
     * @param index
     *            the zero-based index of the item to retrieve
     * @param defaultValue
     *            the default item
     * @return an Observable that emits the item at the specified position in the sequence emitted by the source
     *         Observable, or the default item if that index is outside the bounds of the source sequence
     * @throws IndexOutOfBoundsException
     *             if {@code index} is less than 0
     * @see <a href="https://github.com/Netflix/RxJava/wiki/Filtering-Observables#wiki-elementatordefault">RxJava Wiki: elementAtOrDefault()</a>
     */
    public final Observable<T> elementAtOrDefault(int index, T defaultValue) {
        return create(OperationElementAt.elementAtOrDefault(this, index, defaultValue));
    }

    /**
     * Returns an Observable that emits {@code true} if any item emitted by the source Observable satisfies a
     * specified condition, otherwise {@code false}. <em>Note:</em> this always emits {@code false} if the
     * source Observable is empty.
     * <p>
     * <img width="640" src="https://raw.github.com/wiki/Netflix/RxJava/images/rx-operators/exists.png">
     * <p>
     * In Rx.Net this is the {@code any} Observer but we renamed it in RxJava to better match Java naming
     * idioms.
     * 
     * @param predicate
     *            the condition to test items emitted by the source Observable
     * @return an Observable that emits a Boolean that indicates whether any item emitted by the source
     *         Observable satisfies the {@code predicate}
     * @see <a href="https://github.com/Netflix/RxJava/wiki/Conditional-and-Boolean-Operators#wiki-exists-and-isempty">RxJava Wiki: exists()</a>
     * @see <a href="http://msdn.microsoft.com/en-us/library/hh211993.aspx">MSDN: Observable.Any</a> Note: the description in this page was wrong at the time of this writing.
     */
    public final Observable<Boolean> exists(Func1<? super T, Boolean> predicate) {
        return create(OperationAny.exists(this, predicate));
    }

    /**
     * Filter items emitted by an Observable.
     * <p>
     * <img width="640" src="https://raw.github.com/wiki/Netflix/RxJava/images/rx-operators/filter.png">
     * 
     * @param predicate
     *            a function that evaluates the items emitted by the source Observable, returning {@code true}
     *            if they pass the filter
     * @return an Observable that emits only those items emitted by the source Observable that the filter
     *         evaluates as {@code true}
     * @see <a href="https://github.com/Netflix/RxJava/wiki/Filtering-Observables#wiki-filter-or-where">RxJava Wiki: filter()</a>
     */
    public final Observable<T> filter(Func1<? super T, Boolean> predicate) {
        return lift(new OperatorFilter<T>(predicate));
    }

    /**
     * Registers an {@link Action0} to be called when this Observable invokes either
     * {@link Observer#onCompleted onCompleted} or {@link Observer#onError onError}.
     * <p>
     * <img width="640" src="https://raw.github.com/wiki/Netflix/RxJava/images/rx-operators/finallyDo.png">
     * 
     * @param action
     *            an {@link Action0} to be invoked when the source Observable finishes
     * @return an Observable that emits the same items as the source Observable, then invokes the
     *         {@link Action0}
     * @see <a href="https://github.com/Netflix/RxJava/wiki/Observable-Utility-Operators#wiki-finallydo">RxJava Wiki: finallyDo()</a>
     * @see <a href="http://msdn.microsoft.com/en-us/library/hh212133.aspx">MSDN: Observable.Finally</a>
     */
    public final Observable<T> finallyDo(Action0 action) {
        return create(OperationFinally.finallyDo(this, action));
    }

    /**
     * Returns an Observable that emits only the very first item emitted by the source Observable, or raises an
     * {@code IllegalArgumentException} if the source Observable is empty.
     * <p>
     * <img width="640" src="https://raw.github.com/wiki/Netflix/RxJava/images/rx-operators/first.png">
     * 
     * @return an Observable that emits only the very first item emitted by the source Observable, or raises an
     *         {@code IllegalArgumentException} if the source Observable is empty
     * @see <a href="https://github.com/Netflix/RxJava/wiki/Filtering-Observables#wiki-first">RxJava Wiki: first()</a>
     * @see MSDN: {@code Observable.firstAsync()}
     */
    public final Observable<T> first() {
        return take(1).single();
    }

    /**
     * Returns an Observable that emits only the very first item emitted by the source Observable that satisfies
     * a specified condition, or raises an {@code IllegalArgumentException} if no such items are emitted.
     * <p>
     * <img width="640" src="https://raw.github.com/wiki/Netflix/RxJava/images/rx-operators/firstN.png">
     * 
     * @param predicate
     *            the condition that an item emitted by the source Observable has to satisfy
     * @return an Observable that emits only the very first item emitted by the source Observable that satisfies
     *         the {@code predicate}, or raises an {@code IllegalArgumentException} if no such items are emitted
     * @see <a href="https://github.com/Netflix/RxJava/wiki/Filtering-Observables#wiki-first">RxJava Wiki: first()</a>
     * @see MSDN: {@code Observable.firstAsync()}
     */
    public final Observable<T> first(Func1<? super T, Boolean> predicate) {
        return takeFirst(predicate).single();
    }

    /**
     * Returns an Observable that emits only the very first item emitted by the source Observable, or a default
     * item if the source Observable completes without emitting anything.
     * <p>
     * <img width="640" src="https://raw.github.com/wiki/Netflix/RxJava/images/rx-operators/firstOrDefault.png">
     * 
     * @param defaultValue
     *            the default item to emit if the source Observable doesn't emit anything
     * @return an Observable that emits only the very first item from the source, or a default item if the
     *         source Observable completes without emitting any items
     * @see <a href="https://github.com/Netflix/RxJava/wiki/Filtering-Observables#wiki-firstordefault">RxJava Wiki: firstOrDefault()</a>
     * @see MSDN: {@code Observable.firstOrDefaultAsync()}
     */
    public final Observable<T> firstOrDefault(T defaultValue) {
        return take(1).singleOrDefault(defaultValue);
    }

    /**
     * Returns an Observable that emits only the very first item emitted by the source Observable that satisfies
     * a specified condition, or a default item if the source Observable emits no such items.
     * <p>
     * <img width="640" src="https://raw.github.com/wiki/Netflix/RxJava/images/rx-operators/firstOrDefaultN.png">
     * 
     * @param predicate
     *            the condition any item emitted by the source Observable has to satisfy
     * @param defaultValue
     *            the default item to emit if the source Observable doesn't emit anything that satisfies the
     *            {@code predicate}
     * @return an Observable that emits only the very first item emitted by the source Observable that satisfies
     *         the {@code predicate}, or a default item if the source Observable emits no such items
     * @see <a href="https://github.com/Netflix/RxJava/wiki/Filtering-Observables#wiki-firstordefault">RxJava Wiki: firstOrDefault()</a>
     * @see MSDN: {@code Observable.firstOrDefaultAsync()}
     */
    public final Observable<T> firstOrDefault(T defaultValue, Func1<? super T, Boolean> predicate) {
        return takeFirst(predicate).singleOrDefault(defaultValue);
    }

    /**
     * Returns an Observable that emits items based on applying a function that you supply to each item emitted
     * by the source Observable, where that function returns an Observable, and then merging those resulting
     * Observables and emitting the results of this merger.
     * <p>
     * <img width="640" src="https://raw.github.com/wiki/Netflix/RxJava/images/rx-operators/flatMap.png">
     * 
     * @param func
     *            a function that, when applied to an item emitted by the source Observable, returns an
     *            Observable
     * @return an Observable that emits the result of applying the transformation function to each item emitted
     *         by the source Observable and merging the results of the Observables obtained from this
     *         transformation
     * @see <a href="https://github.com/Netflix/RxJava/wiki/Transforming-Observables#wiki-mapmany-or-flatmap-and-mapmanydelayerror">RxJava Wiki: flatMap()</a>
     */
    public final <R> Observable<R> flatMap(Func1<? super T, ? extends Observable<? extends R>> func) {
        return mergeMap(func);
    }

    /**
     * Groups the items emitted by an Observable according to a specified criterion, and emits these grouped
     * items as {@link GroupedObservable}s, one {@code GroupedObservable} per group.
     * <p>
     * <img width="640" src="https://raw.github.com/wiki/Netflix/RxJava/images/rx-operators/groupBy.png">
     * 
     * @param keySelector
     *            a function that extracts the key for each item
     * @param <K>
     *            the key type
     * @return an Observable that emits {@link GroupedObservable}s, each of which corresponds to a unique key
     *         value and each of which emits those items from the source Observable that share that key value
     * @see <a href="https://github.com/Netflix/RxJava/wiki/Transforming-Observables#wiki-groupby-and-groupbyuntil">RxJava Wiki: groupBy</a>
     */
    public final <K> Observable<GroupedObservable<K, T>> groupBy(final Func1<? super T, ? extends K> keySelector) {
        return lift(new OperatorGroupBy<K, T>(keySelector));
    }

    /**
     * Groups the items emitted by an Observable according to a specified key selector function until the
     * duration Observable expires for the key.
     * <p>
     * <img width="640" src="https://raw.github.com/wiki/Netflix/RxJava/images/rx-operators/groupByUntil.png">
     * 
     * @param keySelector
     *            a function to extract the key for each item
     * @param durationSelector
     *            a function to signal the expiration of a group
     * @return an Observable that emits {@link GroupedObservable}s, each of which corresponds to a key value and
     *         each of which emits all items emitted by the source Observable during that key's duration that
     *         share that same key value
     * @see <a href="https://github.com/Netflix/RxJava/wiki/Transforming-Observables#wiki-groupby-and-groupbyuntil">RxJava Wiki: groupByUntil()</a>
     * @see <a href="http://msdn.microsoft.com/en-us/library/hh211932.aspx">MSDN: Observable.GroupByUntil</a>
     */
    public final <TKey, TDuration> Observable<GroupedObservable<TKey, T>> groupByUntil(Func1<? super T, ? extends TKey> keySelector, Func1<? super GroupedObservable<TKey, T>, ? extends Observable<? extends TDuration>> durationSelector) {
        return groupByUntil(keySelector, Functions.<T> identity(), durationSelector);
    }

    /**
     * Groups the items emitted by an Observable (transformed by a selector) according to a specified key
     * selector function until the duration Observable expires for the key.
     * <p>
     * <img width="640" src="https://raw.github.com/wiki/Netflix/RxJava/images/rx-operators/groupByUntil.png">
     * 
     * @param keySelector
     *            a function to extract the key for each item
     * @param valueSelector
     *            a function to map each item emitted by the source Observable to an item emitted by one of the
     *            resulting {@link GroupedObservable}s
     * @param durationSelector
     *            a function to signal the expiration of a group
     * @return an Observable that emits {@link GroupedObservable}s, each of which corresponds to a key value and
     *         each of which emits all items emitted by the source Observable during that key's duration that
     *         share that same key value, transformed by the value selector
     * @see <a href="https://github.com/Netflix/RxJava/wiki/Transforming-Observables#wiki-groupby-and-groupbyuntil">RxJava Wiki: groupByUntil()</a>
     * @see <a href="http://msdn.microsoft.com/en-us/library/hh229433.aspx">MSDN: Observable.GroupByUntil</a>
     */
    public final <TKey, TValue, TDuration> Observable<GroupedObservable<TKey, TValue>> groupByUntil(Func1<? super T, ? extends TKey> keySelector, Func1<? super T, ? extends TValue> valueSelector, Func1<? super GroupedObservable<TKey, TValue>, ? extends Observable<? extends TDuration>> durationSelector) {
        return create(new OperationGroupByUntil<T, TKey, TValue, TDuration>(this, keySelector, valueSelector, durationSelector));
    }

    /**
     * Return an Observable that correlates two Observables when they overlap in time and groups the results.
     * <p>
     * <img width="640" src="https://raw.github.com/wiki/Netflix/RxJava/images/rx-operators/groupJoin.png">
     * 
     * @param right
     *            the other Observable to correlate items from the source Observable with
     * @param leftDuration
     *            a function that returns an Observable whose emissions indicate the duration of the values of
     *            the source Observable
     * @param rightDuration
     *            a function that returns an Observable whose emissions indicate the duration of the values of
     *            the {@code right} Observable
     * @param resultSelector
     *            a function that takes an item emitted by each Observable and returns the value to be emitted
     *            by the resulting Observable
     * @return an Observable that emits items based on combining those items emitted by the source Observables
     *         whose durations overlap
     * @see <a href="https://github.com/Netflix/RxJava/wiki/Combining-Observables#wiki-join-and-groupjoin">RxJava Wiiki: groupJoin</a>
     * @see <a href="http://msdn.microsoft.com/en-us/library/hh244235.aspx">MSDN: Observable.GroupJoin</a>
     */
    public final <T2, D1, D2, R> Observable<R> groupJoin(Observable<T2> right, Func1<? super T, ? extends Observable<D1>> leftDuration,
            Func1<? super T2, ? extends Observable<D2>> rightDuration,
            Func2<? super T, ? super Observable<T2>, ? extends R> resultSelector) {
        return create(new OperationGroupJoin<T, T2, D1, D2, R>(this, right, leftDuration, rightDuration, resultSelector));
    }

    /**
     * Ignores all items emitted by the source Observable and only calls {@code onCompleted} or {@code onError}.
     * <p>
     * <img width="640" src="https://raw.github.com/wiki/Netflix/RxJava/images/rx-operators/ignoreElements.png">
     * 
     * @return an empty Observable that only calls {@code onCompleted} or {@code onError}, based on which one is
     *         called by the source Observable
     * @see <a href="https://github.com/Netflix/RxJava/wiki/Filtering-Observables#wiki-ignoreelements">RxJava Wiki: ignoreElements()</a>
     * @see <a href="http://msdn.microsoft.com/en-us/library/hh229242.aspx">MSDN: Observable.IgnoreElements</a>
     */
    public final Observable<T> ignoreElements() {
        return filter(alwaysFalse());
    }

    /**
     * Returns an Observable that emits {@code true} if the source Observable is empty, otherwise {@code false}.
     * <p>
     * In Rx.Net this is negated as the {@code any} Observer but we renamed this in RxJava to better match Java
     * naming idioms.
     * <p>
     * <img width="640" src="https://raw.github.com/wiki/Netflix/RxJava/images/rx-operators/isEmpty.png">
     * 
     * @return an Observable that emits a Boolean
     * @see <a href="https://github.com/Netflix/RxJava/wiki/Conditional-and-Boolean-Operators#wiki-exists-and-isempty">RxJava Wiki: isEmpty()</a>
     * @see <a href= "http://msdn.microsoft.com/en-us/library/hh229905.aspx">MSDN: Observable.Any</a>
     */
    public final Observable<Boolean> isEmpty() {
        return create(OperationAny.isEmpty(this));
    }

    /**
     * Correlates the items emitted by two Observables based on overlapping durations.
     * <p>
     * <img width="640" src="https://raw.github.com/wiki/Netflix/RxJava/images/rx-operators/join_.png">
     * 
     * @param right
     *            the second Observable to join items from
     * @param leftDurationSelector
     *            a function to select a duration for each item emitted by the source Observable, used to
     *            determine overlap
     * @param rightDurationSelector
     *            a function to select a duration for each item emitted by the {@code right} Observable, used to
     *            determine overlap
     * @param resultSelector
     *            a function that computes an item to be emitted by the resulting Observable for any two
     *            overlapping items emitted by the two Observables
     * @return an Observable that emits items correlating to items emitted by the source Observables that have
     *         overlapping durations
     * @see <a href="https://github.com/Netflix/RxJava/wiki/Combining-Observables#wiki-join">RxJava Wiki: join()</a>
     * @see <a href="http://msdn.microsoft.com/en-us/library/hh229750.aspx">MSDN: Observable.Join</a>
     */
    public final <TRight, TLeftDuration, TRightDuration, R> Observable<R> join(Observable<TRight> right, Func1<T, Observable<TLeftDuration>> leftDurationSelector,
            Func1<TRight, Observable<TRightDuration>> rightDurationSelector,
            Func2<T, TRight, R> resultSelector) {
        return create(new OperationJoin<T, TRight, TLeftDuration, TRightDuration, R>(this, right, leftDurationSelector, rightDurationSelector, resultSelector));
    }

    /**
     * Returns an Observable that emits the last item emitted by the source Observable or notifies observers of
     * an {@code IllegalArgumentException} if the source Observable is empty.
     * <p>
     * <img width="640" src="https://raw.github.com/wiki/Netflix/RxJava/images/rx-operators/last.png">
     * 
     * @return an Observable that emits the last item from the source Observable or notifies observers of an
     *         error
     * @see <a href="https://github.com/Netflix/RxJava/wiki/Filtering-Observable-Operators#wiki-last">RxJava Wiki: last()</a>
     * @see MSDN: {@code Observable.lastAsync()}
     */
    public final Observable<T> last() {
        return takeLast(1).single();
    }

    /**
     * Returns an Observable that emits only the last item emitted by the source Observable that satisfies a
     * given condition, or an {@code IllegalArgumentException} if no such items are emitted.
     * <p>
     * <img width="640" src="https://raw.github.com/wiki/Netflix/RxJava/images/rx-operators/last.p.png">
     * 
     * @param predicate
     *            the condition any source emitted item has to satisfy
     * @return an Observable that emits only the last item satisfying the given condition from the source, or an
     *         {@code IllegalArgumentException} if no such items are emitted
     * @throws IllegalArgumentException
     *             if no items that match the predicate are emitted by the source Observable
     * @see <a href="https://github.com/Netflix/RxJava/wiki/Filtering-Observable-Operators#wiki-last">RxJava Wiki: last()</a>
     * @see MSDN: {@code Observable.lastAsync()}
     */
    public final Observable<T> last(Func1<? super T, Boolean> predicate) {
        return filter(predicate).takeLast(1).single();
    }

    /**
     * Returns an Observable that emits only the last item emitted by the source Observable, or a default item
     * if the source Observable completes without emitting any items.
     * <p>
     * <img width="640" src="https://raw.github.com/wiki/Netflix/RxJava/images/rx-operators/lastOrDefault.png">
     * 
     * @param defaultValue
     *            the default item to emit if the source Observable is empty
     * @return an Observable that emits only the last item emitted by the source Observable, or a default item
     *         if the source Observable is empty
     * @see <a href="https://github.com/Netflix/RxJava/wiki/Filtering-Observables#wiki-lastOrDefault">RxJava Wiki: lastOrDefault()</a>
     * @see MSDN: {@code Observable.lastOrDefaultAsync()}
     */
    public final Observable<T> lastOrDefault(T defaultValue) {
        return takeLast(1).singleOrDefault(defaultValue);
    }

    /**
     * Returns an Observable that emits only the last item emitted by the source Observable that satisfies a
     * specified condition, or a default item if no such item is emitted by the source Observable.
     * <p>
     * <img width="640" src="https://raw.github.com/wiki/Netflix/RxJava/images/rx-operators/lastOrDefault.p.png">
     * 
     * @param defaultValue
     *            the default item to emit if the source Observable doesn't emit anything that satisfies the
     *            specified {@code predicate}
     * @param predicate
     *            the condition any item emitted by the source Observable has to satisfy
     * @return an Observable that emits only the last item emitted by the source Observable that satisfies the
     *         given condition, or a default item if no such item is emitted by the source Observable
     * @see <a href="https://github.com/Netflix/RxJava/wiki/Filtering-Observables#wiki-lastOrDefault">RxJava Wiki: lastOrDefault()</a>
     * @see MSDN: {@code Observable.lastOrDefaultAsync()}
     */
    public final Observable<T> lastOrDefault(T defaultValue, Func1<? super T, Boolean> predicate) {
        return filter(predicate).takeLast(1).singleOrDefault(defaultValue);
    }

    /**
     * Returns an Observable that counts the total number of items emitted by the source Observable and emits
     * this count as a 64-bit Long.
     * <p>
     * <img width="640" src="https://raw.github.com/wiki/Netflix/RxJava/images/rx-operators/longCount.png">
     * 
     * @return an Observable that emits a single item: the number of items emitted by the source Observable as a
     *         64-bit Long item
     * @see <a href="https://github.com/Netflix/RxJava/wiki/Mathematical-and-Aggregate-Operators#wiki-count-and-longcount">RxJava Wiki: count()</a>
     * @see <a href="http://msdn.microsoft.com/en-us/library/hh229120.aspx">MSDN: Observable.LongCount</a>
     * @see #count()
     */
    public final Observable<Long> longCount() {
        return reduce(0L, new Func2<Long, T, Long>() {
            @Override
            public final Long call(Long t1, T t2) {
                return t1 + 1;
            }
        });
    }

    /**
     * Returns an Observable that applies a specified function to each item emitted by the source Observable and
     * emits the results of these function applications.
     * <p>
     * <img width="640" src="https://raw.github.com/wiki/Netflix/RxJava/images/rx-operators/map.png">
     * 
     * @param func
     *            a function to apply to each item emitted by the Observable
     * @return an Observable that emits the items from the source Observable, transformed by the specified
     *         function
     * @see <a href="https://github.com/Netflix/RxJava/wiki/Transforming-Observables#wiki-map">RxJava Wiki: map()</a>
     * @see <a href="http://msdn.microsoft.com/en-us/library/hh244306.aspx">MSDN: Observable.Select</a>
     */
    public final <R> Observable<R> map(Func1<? super T, ? extends R> func) {
        return lift(new OperatorMap<T, R>(func));
    }

    /**
     * Returns a new Observable by applying a function that you supply to each item emitted by the source
     * Observable, where that function returns an Observable, and then merging those resulting Observables and
     * emitting the results of this merger.
     * <p>
     * <img width="640" src="https://raw.github.com/wiki/Netflix/RxJava/images/rx-operators/mapMany.png">
     * <p>
     * <em>Note:</em> {@code mapMany} and {@code flatMap} are equivalent.
     * 
     * @param func
     *            a function that, when applied to an item emitted by the source Observable, returns an
     *            Observable
     * @return an Observable that emits the result of applying the transformation function to each item emitted
     *         by the source Observable and merging the results of the Observables obtained from these
     *         transformations
     * @see <a href="https://github.com/Netflix/RxJava/wiki/Transforming-Observables#wiki-mapmany-or-flatmap-and-mapmanydelayerror">RxJava Wiki: mapMany()</a>
     * @see #flatMap(Func1)
     * @deprecated use {@link #flatMap(Func1)}
     */
    @Deprecated
    public final <R> Observable<R> mapMany(Func1<? super T, ? extends Observable<R>> func) {
        return mergeMap(func);
    }

    /**
     * Turns all of the emissions and notifications from a source Observable into emissions marked with their
     * original types within {@link Notification} objects.
     * <p>
     * <img width="640" src="https://raw.github.com/wiki/Netflix/RxJava/images/rx-operators/materialize.png">
     * 
     * @return an Observable that emits items that are the result of materializing the items and notifications
     *         of the source Observable
     * @see <a href="https://github.com/Netflix/RxJava/wiki/Observable-Utility-Operators#wiki-materialize">RxJava Wiki: materialize()</a>
     * @see <a href="http://msdn.microsoft.com/en-us/library/hh229453.aspx">MSDN: Observable.materialize</a>
     */
    public final Observable<Notification<T>> materialize() {
        return create(OperationMaterialize.materialize(this));
    }

    /**
     * Returns an Observable that emits the maximum item emitted by the source Observable, according to the
     * specified comparator. If there is more than one item with the same maximum value, it emits the
     * last-emitted of these.
     * <p>
     * <img width="640" src="https://raw.github.com/wiki/Netflix/RxJava/images/rx-operators/max.png">
     * 
     * @param comparator
     *            the comparer used to compare items
     * @return an Observable that emits the maximum item emitted by the source Observable, according to the
     *         specified comparator
     * @throws IllegalArgumentException
     *             if the source is empty
     * @see <a href="https://github.com/Netflix/RxJava/wiki/Mathematical-and-Aggregate-Operators#wiki-max">RxJava Wiki: max()</a>
     * @see <a href="http://msdn.microsoft.com/en-us/library/hh211635.aspx">MSDN: Observable.Max</a>
     * @deprecated Use rxjava-math module instead
     */
    public final Observable<T> max(Comparator<? super T> comparator) {
        return OperationMinMax.max(this, comparator);
    }

    /**
     * Returns an Observable that emits a List of items emitted by the source Observable that have the maximum
     * key value. For a source Observable that emits no items, the resulting Observable emits an empty List.
     * <p>
     * <img width="640" src="https://raw.github.com/wiki/Netflix/RxJava/images/rx-operators/maxBy.png">
     * 
     * @param selector
     *            this function accepts an item emitted by the source Observable and returns a key
     * @return an Observable that emits a List of those items emitted by the source Observable that had the
     *         largest key value of all of the emitted items
     * @see <a href="https://github.com/Netflix/RxJava/wiki/Mathematical-and-Aggregate-Operators#wiki-maxby">RxJava Wiki: maxBy()</a>
     * @see <a href="http://msdn.microsoft.com/en-us/library/hh229058.aspx">MSDN: Observable.MaxBy</a>
     */
    public final <R extends Comparable<? super R>> Observable<List<T>> maxBy(Func1<T, R> selector) {
        return OperationMinMax.maxBy(this, selector);
    }

    /**
     * Returns an Observable that emits a List of items emitted by the source Observable that have the maximum
     * key value according to a specified comparator. For a source Observable that emits no items, the resulting
     * Observable emits an empty List.
     * <p>
     * <img width="640" src="https://raw.github.com/wiki/Netflix/RxJava/images/rx-operators/maxBy.png">
     * 
     * @param selector
     *            this function accepts an item emitted by the source Observable and returns a key
     * @param comparator
     *            the comparator used to compare key values
     * @return an Observable that emits a List of those items emitted by the source Observable that had the
     *         largest key value of all of the emitted items according to the specified comparator
     * @see <a href="https://github.com/Netflix/RxJava/wiki/Mathematical-and-Aggregate-Operators#wiki-maxby">RxJava Wiki: maxBy()</a>
     * @see <a href="http://msdn.microsoft.com/en-us/library/hh244330.aspx">MSDN: Observable.MaxBy</a>
     */
    public final <R> Observable<List<T>> maxBy(Func1<T, R> selector, Comparator<? super R> comparator) {
        return OperationMinMax.maxBy(this, selector, comparator);
    }

    /**
     * Returns an Observable that emits the results of applying a specified function to each item emitted by the
     * source Observable, where that function returns an Observable, and then merging those resulting
     * Observables and emitting the results of this merger.
     * <p>
     * <img width="640" src="https://raw.github.com/wiki/Netflix/RxJava/images/rx-operators/mergeMap.png">
     * 
     * @param func
     *            a function that, when applied to an item emitted by the source Observable, returns an
     *            Observable
     * @return an Observable that emits the result of applying the transformation function to each item emitted
     *         by the source Observable and merging the results of the Observables obtained from these
     *         transformations
     * @see <a href="https://github.com/Netflix/RxJava/wiki/Transforming-Observables#wiki-mapmany-or-flatmap-and-mapmanydelayerror">RxJava Wiki: flatMap()</a>
     * @see #flatMap(Func1)
     */
    public final <R> Observable<R> mergeMap(Func1<? super T, ? extends Observable<? extends R>> func) {
        return merge(map(func));
    }

    /**
     * Returns an Observable that applies a function to each item emitted or notification raised by the source
     * Observable and then flattens the Observables returned from these functions and emits the resulting items.
     * <p>
     * <img width="640" src="https://raw.github.com/wiki/Netflix/RxJava/images/rx-operators/mergeMap.nce.png">
     * 
     * @param <R>
     *            the result type
     * @param onNext
     *            a function that returns an Observable to merge for each item emitted by the source Observable
     * @param onError
     *            a function that returns an Observable to merge for an onError notification from the source
     *            Observable
     * @param onCompleted
     *            a function that returns an Observable to merge for an onCompleted notification from the source
     *            Observable
     * @return an Observable that emits the results of merging the Observables returned from applying the
     *         specified functions to the emissions and notifications of the source Observable
     */
    public final <R> Observable<R> mergeMap(
            Func1<? super T, ? extends Observable<? extends R>> onNext,
            Func1<? super Throwable, ? extends Observable<? extends R>> onError,
            Func0<? extends Observable<? extends R>> onCompleted) {
        return create(OperationFlatMap.flatMap(this, onNext, onError, onCompleted));
    }

    /**
     * Returns an Observable that emits the results of a specified function to the pair of values emitted by the
     * source Observable and a specified collection Observable.
     * <p>
     * <img width="640" src="https://raw.github.com/wiki/Netflix/RxJava/images/rx-operators/mergeMap.r.png">
     * 
     * @param <U>
     *            the type of items emitted by the collection Observable
     * @param <R>
     *            the type of items emitted by the resulting Observable
     * @param collectionSelector
     *            a function that returns an Observable for each item emitted by the source Observable
     * @param resultSelector
     *            a function that combines one item emitted by each of the source and collection Observables and
     *            returns an item to be emitted by the resulting Observable
     * @return an Observable that emits the results of applying a function to a pair of values emitted by the
     *         source Observable and the collection Observable
     */
    public final <U, R> Observable<R> mergeMap(Func1<? super T, ? extends Observable<? extends U>> collectionSelector,
            Func2<? super T, ? super U, ? extends R> resultSelector) {
        return create(OperationFlatMap.flatMap(this, collectionSelector, resultSelector));
    }

    /**
     * Returns an Observable that merges each item emitted by the source Observable with the values in an
     * Iterable corresponding to that item that is generated by a selector.
     * <p>
     * <img width="640" src="https://raw.github.com/wiki/Netflix/RxJava/images/rx-operators/mergeMapIterable.png">
     * 
     * @param <R>
     *            the type of item emitted by the resulting Observable
     * @param collectionSelector
     *            a function that returns an Iterable sequence of values for when given an item emitted by the
     *            source Observable
     * @return an Observable that emits the results of merging the items emitted by the source Observable with
     *         the values in the Iterables corresponding to those items, as generated by
     *         {@code collectionSelector}
     */
    public final <R> Observable<R> mergeMapIterable(Func1<? super T, ? extends Iterable<? extends R>> collectionSelector) {
        return merge(map(OperationFlatMap.flatMapIterableFunc(collectionSelector)));
    }

    /**
     * Returns an Observable that emits the results of applying a function to the pair of values from the source
     * Observable and an Iterable corresponding to that item that is generated by a selector.
     * <p>
     * <img width="640" src="https://raw.github.com/wiki/Netflix/RxJava/images/rx-operators/mergeMapIterable.r.png">
     * 
     * @param <U>
     *            the collection element type
     * @param <R>
     *            the type of item emited by the resulting Observable
     * @param collectionSelector
     *            a function that returns an Iterable sequence of values for each item emitted by the source
     *            Observable
     * @param resultSelector
     *            a function that returns an item based on the item emitted by the source Observable and the
     *            Iterable returned for that item by the {@code collectionSelector}
     * @return an Observable that emits the items returned by {@code resultSelector} for each item in the source
     *         Observable
     */
    public final <U, R> Observable<R> mergeMapIterable(Func1<? super T, ? extends Iterable<? extends U>> collectionSelector,
            Func2<? super T, ? super U, ? extends R> resultSelector) {
        return mergeMap(OperationFlatMap.flatMapIterableFunc(collectionSelector), resultSelector);
    }

    /**
     * Returns an Observable that emits the minimum item emitted by the source Observable, according to a
     * specified comparator. If there is more than one such item, it returns the last-emitted one.
     * <p>
     * <img width="640" src="https://raw.github.com/wiki/Netflix/RxJava/images/rx-operators/min.png">
     * 
     * @param comparator
     *            the comparer used to compare elements
     * @return an Observable that emits the minimum item emitted by the source Observable according to the
     *         specified comparator
     * @throws IllegalArgumentException
     *             if the source is empty
     * @see <a href="https://github.com/Netflix/RxJava/wiki/Mathematical-and-Aggregate-Operators#wiki-min">RxJava Wiki: min()</a>
     * @see <a href="http://msdn.microsoft.com/en-us/library/hh229095.aspx">MSDN: Observable.Min</a>
     * @deprecated Use rxjava-math module instead
     */
    public final Observable<T> min(Comparator<? super T> comparator) {
        return OperationMinMax.min(this, comparator);
    }

    /**
     * Returns an Observable that emits a List of items emitted by the source Observable that have the minimum
     * key value. For a source Observable that emits no items, the resulting Observable emits an empty List.
     * <p>
     * <img width="640" src="https://raw.github.com/wiki/Netflix/RxJava/images/rx-operators/minBy.png">
     * 
     * @param selector
     *            the key selector function
     * @return an Observable that emits a List of all of the items from the source Observable that had the
     *         lowest key value of any items emitted by the source Observable
     * @see <a href="https://github.com/Netflix/RxJava/wiki/Mathematical-and-Aggregate-Operators#wiki-minby">RxJava Wiki: minBy()</a>
     * @see <a href="http://msdn.microsoft.com/en-us/library/hh228970.aspx">MSDN: Observable.MinBy</a>
     */
    public final <R extends Comparable<? super R>> Observable<List<T>> minBy(Func1<T, R> selector) {
        return OperationMinMax.minBy(this, selector);
    }

    /**
     * Returns an Observable that emits a List of items emitted by the source Observable that have the minimum
     * key value according to a given comparator function. For a source Observable that emits no items, the
     * resulting Observable emits an empty List.
     * <p>
     * <img width="640" src="https://raw.github.com/wiki/Netflix/RxJava/images/rx-operators/minBy.png">
     * 
     * @param selector
     *            the key selector function
     * @param comparator
     *            the comparator used to compare key values
     * @return an Observable that emits a List of all of the items from the source Observable that had the
     *         lowest key value of any items emitted by the source Observable according to the specified
     *         comparator
     * @see <a href="https://github.com/Netflix/RxJava/wiki/Mathematical-and-Aggregate-Operators#wiki-minby">RxJava Wiki: minBy()</a>
     * @see <a href="http://msdn.microsoft.com/en-us/library/hh228970.aspx">MSDN: Observable.MinBy</a>
     */
    public final <R> Observable<List<T>> minBy(Func1<T, R> selector, Comparator<? super R> comparator) {
        return OperationMinMax.minBy(this, selector, comparator);
    }

    /**
     * Returns an Observable that emits items produced by multicasting the source Observable within a selector
     * function.
     * 
     * @param subjectFactory
     *            the {@link Subject} factory
     * @param selector
     *            the selector function, which can use the multicasted source Observable subject to the policies
     *            enforced by the created {@code Subject}
     * @return an Observable that emits the items produced by multicasting the source Observable within a
     *         selector function
     * @see <a href="https://github.com/Netflix/RxJava/wiki/Connectable-Observable-Operators#wiki-observablepublish-and-observablemulticast">RxJava: Observable.publish() and Observable.multicast()</a>
     * @see <a href="http://msdn.microsoft.com/en-us/library/hh229708.aspx">MSDN: Observable.Multicast</a>
     */
    public final <TIntermediate, TResult> Observable<TResult> multicast(
            final Func0<? extends Subject<? super T, ? extends TIntermediate>> subjectFactory,
            final Func1<? super Observable<TIntermediate>, ? extends Observable<TResult>> selector) {
        return OperationMulticast.multicast(this, subjectFactory, selector);
    }

    /**
     * Returns a {@link ConnectableObservable} that upon connection causes the source Observable to push results
     * into the specified subject.
     * 
     * @param subject
     *            the {@link Subject} for the {@link ConnectableObservable} to push source items into
     * @param <R>
     *            the type of items emitted by the resulting {@code ConnectableObservable}
     * @return a {@link ConnectableObservable} that upon connection causes the source Observable to push results
     *         into the specified {@link Subject}
     * @see <a href="https://github.com/Netflix/RxJava/wiki/Connectable-Observable-Operators#wiki-observablepublish-and-observablemulticast">RxJava Wiki: Observable.publish() and Observable.multicast()</a>
     */
    public final <R> ConnectableObservable<R> multicast(Subject<? super T, ? extends R> subject) {
        return OperationMulticast.multicast(this, subject);
    }

    /**
     * Move notifications to the specified {@link Scheduler} asynchronously with an unbounded buffer.
     * <p>
     * <img width="640" src="https://raw.github.com/wiki/Netflix/RxJava/images/rx-operators/observeOn.png">
     * 
     * @param scheduler
     *            the {@link Scheduler} to notify {@link Observer}s on
     * @return the source Observable modified so that its {@link Observer}s are notified on the specified
     *         {@link Scheduler}
     * @see <a href="https://github.com/Netflix/RxJava/wiki/Observable-Utility-Operators#wiki-observeon">RxJava Wiki: observeOn()</a>
     */
    public final Observable<T> observeOn(Scheduler scheduler) {
        return lift(new OperatorObserveOn<T>(scheduler));
    }

    /**
     * Filters the items emitted by an Observable, only emitting those of the specified type.
     * <p>
     * <img width="640" src="https://raw.github.com/wiki/Netflix/RxJava/images/rx-operators/ofClass.png">
     * 
     * @param klass
     *            the class type to filter the items emitted by the source Observable
     * @return an Observable that emits items from the source Observable of type {@code klass}
     * @see <a href="https://github.com/Netflix/RxJava/wiki/Filtering-Observables#wiki-oftype">RxJava Wiki: ofType()</a>
     * @see <a href="http://msdn.microsoft.com/en-us/library/hh229380.aspx">MSDN: Observable.OfType</a>
     */
    public final <R> Observable<R> ofType(final Class<R> klass) {
        return filter(new Func1<T, Boolean>() {
            public final Boolean call(T t) {
                return klass.isInstance(t);
            }
        }).cast(klass);
    }

    /**
     * Instruct an Observable to pass control to another Observable rather than invoking
     * {@link Observer#onError onError} if it encounters an error.
     * <p>
     * <img width="640" src="https://raw.github.com/wiki/Netflix/RxJava/images/rx-operators/onErrorResumeNext.png">
     * <p>
     * By default, when an Observable encounters an error that prevents it from emitting the expected item to
     * its {@link Observer}, the Observable invokes its Observer's {@code onError} method, and then quits
     * without invoking any more of its Observer's methods. The {@code onErrorResumeNext} method changes this
     * behavior. If you pass a function that returns an Observable ({@code resumeFunction}) to
     * {@code onErrorResumeNext}, if the original Observable encounters an error, instead of invoking its
     * Observer's {@code onError} method, it will instead relinquish control to the Observable returned from
     * {@code resumeFunction}, which will invoke the Observer's {@link Observer#onNext onNext} method if it is
     * able to do so. In such a case, because no Observable necessarily invokes {@code onError}, the Observer
     * may never know that an error happened.
     * <p>
     * You can use this to prevent errors from propagating or to supply fallback data should errors be
     * encountered.
     * 
     * @param resumeFunction
     *            a function that returns an Observable that will take over if the source Observable encounters
     *            an error
     * @return the original Observable, with appropriately modified behavior
     * @see <a href="https://github.com/Netflix/RxJava/wiki/Error-Handling-Operators#wiki-onerrorresumenext">RxJava Wiki: onErrorResumeNext()</a>
     */
    public final Observable<T> onErrorResumeNext(final Func1<Throwable, ? extends Observable<? extends T>> resumeFunction) {
        return lift(new OperatorOnErrorResumeNextViaFunction<T>(resumeFunction));
    }

    /**
     * Instruct an Observable to pass control to another Observable rather than invoking
     * {@link Observer#onError onError} if it encounters an error.
     * <p>
     * <img width="640" src="https://raw.github.com/wiki/Netflix/RxJava/images/rx-operators/onErrorResumeNext.png">
     * <p>
     * By default, when an Observable encounters an error that prevents it from emitting the expected item to
     * its {@link Observer}, the Observable invokes its Observer's {@code onError} method, and then quits
     * without invoking any more of its Observer's methods. The {@code onErrorResumeNext} method changes this
     * behavior. If you pass another Observable ({@code resumeSequence}) to an Observable's
     * {@code onErrorResumeNext} method, if the original Observable encounters an error, instead of invoking its
     * Observer's {@code onError} method, it will instead relinquish control to {@code resumeSequence} which
     * will invoke the Observer's {@link Observer#onNext onNext} method if it is able to do so. In such a case,
     * because no Observable necessarily invokes {@code onError}, the Observer may never know that an error
     * happened.
     * <p>
     * You can use this to prevent errors from propagating or to supply fallback data should errors be
     * encountered.
     * 
     * @param resumeSequence
     *            a function that returns an Observable that will take over if the source Observable encounters
     *            an error
     * @return the original Observable, with appropriately modified behavior
     * @see <a href="https://github.com/Netflix/RxJava/wiki/Error-Handling-Operators#wiki-onerrorresumenext">RxJava Wiki: onErrorResumeNext()</a>
     */
    public final Observable<T> onErrorResumeNext(final Observable<? extends T> resumeSequence) {
        return create(OperationOnErrorResumeNextViaObservable.onErrorResumeNextViaObservable(this, resumeSequence));
    }

    /**
     * Instruct an Observable to emit an item (returned by a specified function) rather than invoking
     * {@link Observer#onError onError} if it encounters an error.
     * <p>
     * <img width="640" src="https://raw.github.com/wiki/Netflix/RxJava/images/rx-operators/onErrorReturn.png">
     * <p>
     * By default, when an Observable encounters an error that prevents it from emitting the expected item to
     * its {@link Observer}, the Observable invokes its Observer's {@code onError} method, and then quits
     * without invoking any more of its Observer's methods. The {@code onErrorReturn} method changes this
     * behavior. If you pass a function ({@code resumeFunction}) to an Observable's {@code onErrorReturn}
     * method, if the original Observable encounters an error, instead of invoking its Observer's
     * {@code onError} method, it will instead emit the return value of {@code resumeFunction}.
     * <p>
     * You can use this to prevent errors from propagating or to supply fallback data should errors be
     * encountered.
     * 
     * @param resumeFunction
     *            a function that returns an item that the new Observable will emit if the source Observable
     *            encounters an error
     * @return the original Observable with appropriately modified behavior
     * @see <a href="https://github.com/Netflix/RxJava/wiki/Error-Handling-Operators#wiki-onerrorreturn">RxJava Wiki: onErrorReturn()</a>
     */
    public final Observable<T> onErrorReturn(Func1<Throwable, ? extends T> resumeFunction) {
        return create(OperationOnErrorReturn.onErrorReturn(this, resumeFunction));
    }

    /**
     * Allows inserting onNext events into a stream when onError events are received
     * and continuing the original sequence instead of terminating. Thus it allows a sequence
     * with multiple onError events.
     */
    public final Observable<T> onErrorFlatMap(final Func1<OnErrorThrowable, ? extends Observable<? extends T>> resumeFunction) {
        return lift(new OperatorOnErrorFlatMap<T>(resumeFunction));
    }

    /**
     * Instruct an Observable to pass control to another Observable rather than invoking
     * {@link Observer#onError onError} if it encounters an {@link java.lang.Exception}.
     * <p>
     * This differs from {@link #onErrorResumeNext} in that this one does not handle {@link java.lang.Throwable}
     * or {@link java.lang.Error} but lets those continue through.
     * <p>
     * <img width="640" src="https://raw.github.com/wiki/Netflix/RxJava/images/rx-operators/onExceptionResumeNextViaObservable.png">
     * <p>
     * By default, when an Observable encounters an exception that prevents it from emitting the expected item
     * to its {@link Observer}, the Observable invokes its Observer's {@code onError} method, and then quits
     * without invoking any more of its Observer's methods. The {@code onExceptionResumeNext} method changes
     * this behavior. If you pass another Observable ({@code resumeSequence}) to an Observable's
     * {@code onExceptionResumeNext} method, if the original Observable encounters an exception, instead of
     * invoking its Observer's {@code onError} method, it will instead relinquish control to
     * {@code resumeSequence} which will invoke the Observer's {@link Observer#onNext onNext} method if it is
     * able to do so. In such a case, because no Observable necessarily invokes {@code onError}, the Observer
     * may never know that an exception happened.
     * <p>
     * You can use this to prevent exceptions from propagating or to supply fallback data should exceptions be
     * encountered.
     * 
     * @param resumeSequence
     *            a function that returns an Observable that will take over if the source Observable encounters
     *            an exception
     * @return the original Observable, with appropriately modified behavior
     * @see <a href="https://github.com/Netflix/RxJava/wiki/Error-Handling-Operators#wiki-onexceptionresumenext">RxJava Wiki: onExceptionResumeNext()</a>
     */
    public final Observable<T> onExceptionResumeNext(final Observable<? extends T> resumeSequence) {
        return create(OperationOnExceptionResumeNextViaObservable.onExceptionResumeNextViaObservable(this, resumeSequence));
    }

    /**
     * Perform work on the source {@code Observable<T>} in parallel by sharding it on a
     * {@link Schedulers#computation()} {@link Scheduler}, and return the resulting {@code Observable<R>}.
     * <p>
     * <img width="640" src="https://raw.github.com/wiki/Netflix/RxJava/images/rx-operators/parallel.png">
     * 
     * @param f
     *            a {@link Func1} that applies Observable Observers to {@code Observable<T>} in parallel and
     *            returns an {@code Observable<R>}
     * @return an Observable that emits the results of applying {@link f} to the items emitted by the source
     *         Observable
     * @see <a href="https://github.com/Netflix/RxJava/wiki/Observable-Utility-Operators#wiki-parallel">RxJava Wiki: parallel()</a>
     */
    public final <R> Observable<R> parallel(Func1<Observable<T>, Observable<R>> f) {
        // TODO move this back to Schedulers.computation() again once that is properly using eventloops
        // see https://github.com/Netflix/RxJava/issues/713 for why this was changed
        return lift(new OperatorParallel<T, R>(f, Schedulers.newThread()));
    }

    /**
     * Perform work on the source {@code Observable<T>} in parallel by sharding it on a {@link Scheduler}, and
     * return the resulting {@code Observable<R>}.
     * <p>
     * <img width="640" src="https://raw.github.com/wiki/Netflix/RxJava/images/rx-operators/parallel.png">
     * 
     * @param f
     *            a {@link Func1} that applies Observable Observers to {@code Observable<T>} in parallel and
     *            returns an {@code Observable<R>}
     * @param s
     *            a {@link Scheduler} to perform the work on
     * @return an Observable that emits the results of applying {@link f} to the items emitted by the source
     *         Observable
     * @see <a href="https://github.com/Netflix/RxJava/wiki/Observable-Utility-Operators#wiki-parallel">RxJava Wiki: parallel()</a>
     */
    public final <R> Observable<R> parallel(final Func1<Observable<T>, Observable<R>> f, final Scheduler s) {
        return lift(new OperatorParallel<T, R>(f, s));
    }

    /**
     * Protects against errors being thrown from Observer implementations and ensures
     * onNext/onError/onCompleted contract compliance.
     * <p>
     * See https://github.com/Netflix/RxJava/issues/216 for a discussion on "Guideline 6.4: Protect calls to
     * user code from within an Observer"
     */
    private Subscription protectivelyWrapAndSubscribe(Subscriber<? super T> o) {
        return subscribe(new SafeSubscriber<T>(o));
    }

    /**
     * Returns a {@link ConnectableObservable}, which waits until its
     * {@link ConnectableObservable#connect connect} method is called before it begins emitting items to those
     * {@link Observer}s that have subscribed to it.
     * <p>
     * <img width="640" src="https://raw.github.com/wiki/Netflix/RxJava/images/rx-operators/publishConnect.png">
     * 
     * @return a {@link ConnectableObservable} that upon connection causes the source Observable to emit items
     *         to its {@link Observer}s
     * @see <a href="https://github.com/Netflix/RxJava/wiki/Connectable-Observable-Operators#wiki-observablepublish-and-observablemulticast">RxJava Wiki: publish()</a>
     */
    public final ConnectableObservable<T> publish() {
        return OperationMulticast.multicast(this, PublishSubject.<T> create());
    }

    /**
     * Returns an Observable that emits the results of invoking a specified selector on items emitted by a
     * {@link ConnectableObservable} that shares a single subscription to the underlying sequence.
     * <p>
     * <img width="640" src="https://raw.github.com/wiki/Netflix/RxJava/images/rx-operators/publishConnect.f.png">
     * 
     * @param <R>
     *            the type of items emitted by the resulting Observable
     * @param selector
     *            a function that can use the multicasted source sequence as many times as needed, without
     *            causing multiple subscriptions to the source sequence. Subscribers to the given source will
     *            receive all notifications of the source from the time of the subscription forward.
     * @return an Observable that emits the results of invoking the selector on the items emitted by a
     *         {@link ConnectableObservable} that shares a single subscription to the underlying sequence
     */
    public final <R> Observable<R> publish(Func1<? super Observable<T>, ? extends Observable<R>> selector) {
        return multicast(new Func0<Subject<T, T>>() {
            @Override
            public final Subject<T, T> call() {
                return PublishSubject.create();
            }
        }, selector);
    }

    /**
     * Returns an Observable that emits {@code initialValue} followed by the results of invoking a specified
     * selector on items emitted by a {@link ConnectableObservable} that shares a single subscription to the
     * source Observable.
     * <p>
     * <img width="640" src="https://raw.github.com/wiki/Netflix/RxJava/images/rx-operators/publishConnect.if.png">
     * 
     * @param <R>
     *            the type of items emitted by the resulting Observable
     * @param selector
     *            a function that can use the multicasted source sequence as many times as needed, without
     *            causing multiple subscriptions to the source Observable. Subscribers to the source will
     *            receive all notifications of the source from the time of the subscription forward
     * @param initialValue
     *            the initial value of the underlying {@link BehaviorSubject}
     * @return an Observable that emits {@code initialValue} followed by the results of invoking the selector
     *         on a {@ConnectableObservable} that shares a single subscription to the underlying Observable
     */
    public final <R> Observable<R> publish(Func1<? super Observable<T>, ? extends Observable<R>> selector, final T initialValue) {
        return multicast(new Func0<Subject<T, T>>() {
            @Override
            public final Subject<T, T> call() {
                return BehaviorSubject.create(initialValue);
            }
        }, selector);
    }

    /**
     * Returns an Observable that emits {@code initialValue} followed by the items emitted by a
     * {@link ConnectableObservable} that shares a single subscription to the source Observable.
     * <p>
     * <img width="640" src="https://raw.github.com/wiki/Netflix/RxJava/images/rx-operators/publishConnect.i.png">
     * 
     * @param initialValue
     *            the initial value to be emitted by the resulting Observable
     * @return a {@link ConnectableObservable} that shares a single subscription to the underlying Observable
     *         and starts with {@code initialValue}
     */
    public final ConnectableObservable<T> publish(T initialValue) {
        return OperationMulticast.multicast(this, BehaviorSubject.<T> create(initialValue));
    }

    /**
     * Returns a {@link ConnectableObservable} that emits only the last item emitted by the source Observable.
     * <p>
     * <img width="640" src="https://raw.github.com/wiki/Netflix/RxJava/images/rx-operators/publishLast.png">
     * 
     * @return a {@link ConnectableObservable} that emits only the last item emitted by the source Observable
     * @see <a href="https://github.com/Netflix/RxJava/wiki/Connectable-Observable-Operators#wiki-observablepublishlast">RxJava Wiki: publishLast()</a>
     */
    public final ConnectableObservable<T> publishLast() {
        return OperationMulticast.multicast(this, AsyncSubject.<T> create());
    }

    /**
     * Returns an Observable that emits an item that results from invoking a specified selector on the last item
     * emitted by a {@link ConnectableObservable} that shares a single subscription to the source Observable.
     * <p>
     * <img width="640" src="https://raw.github.com/wiki/Netflix/RxJava/images/rx-operators/publishLast.f.png">
     * 
     * @param <R>
     *            the type of items emitted by the resulting Observable
     * @param selector
     *            a function that can use the multicasted source sequence as many times as needed, without
     *            causing multiple subscriptions to the source Observable. Subscribers to the source will only
     *            receive the last item emitted by the source.
     * @return an Observable that emits an item that is the result of invoking the selector on a
     *         {@link ConnectableObservable} that shares a single subscription to the source Observable
     */
    public final <R> Observable<R> publishLast(Func1<? super Observable<T>, ? extends Observable<R>> selector) {
        return multicast(new Func0<Subject<T, T>>() {
            @Override
            public final Subject<T, T> call() {
                return AsyncSubject.create();
            }
        }, selector);
    }

    /**
     * Returns an Observable that applies a function of your choosing to the first item emitted by a source
     * Observable, then feeds the result of that function along with the second item emitted by the source
     * Observable into the same function, and so on until all items have been emitted by the source Observable,
     * and emits the final result from the final call to your function as its sole item.
     * <p>
     * <img width="640" src="https://raw.github.com/wiki/Netflix/RxJava/images/rx-operators/reduce.png">
     * <p>
     * This technique, which is called "reduce" here, is sometimes called "aggregate," "fold," "accumulate,"
     * "compress," or "inject" in other programming contexts. Groovy, for instance, has an {@code inject()}
     * method that does a similar operation on lists.
     * 
     * @param accumulator
     *            an accumulator function to be invoked on each item emitted by the source Observable, whose
     *            result will be used in the next accumulator call
     * @return an Observable that emits a single item that is the result of accumulating the items emitted by
     *         the source Observable
     * @throws IllegalArgumentException
     *             if the source Observable emits no items
     * @see <a href="https://github.com/Netflix/RxJava/wiki/Mathematical-and-Aggregate-Operators#wiki-reduce">RxJava Wiki: reduce()</a>
     * @see <a href="http://msdn.microsoft.com/en-us/library/hh229154.aspx">MSDN: Observable.Aggregate</a>
     * @see <a href="http://en.wikipedia.org/wiki/Fold_(higher-order_function)">Wikipedia: Fold (higher-order function)</a>
     */
    public final Observable<T> reduce(Func2<T, T, T> accumulator) {
        /*
         * Discussion and confirmation of implementation at
         * https://github.com/Netflix/RxJava/issues/423#issuecomment-27642532
         * 
         * It should use last() not takeLast(1) since it needs to emit an error if the sequence is empty.
         */
        return scan(accumulator).last();
    }

    /**
     * Returns an Observable that applies a function of your choosing to the first item emitted by a source
     * Observable and a specified seed value, then feeds the result of that function along with the second item
     * emitted by an Observable into the same function, and so on until all items have been emitted by the
     * source Observable, emitting the final result from the final call to your function as its sole item.
     * <p>
     * <img width="640" src="https://raw.github.com/wiki/Netflix/RxJava/images/rx-operators/reduceSeed.png">
     * <p>
     * This technique, which is called "reduce" here, is sometimec called "aggregate," "fold," "accumulate,"
     * "compress," or "inject" in other programming contexts. Groovy, for instance, has an {@code inject()}
     * method that does a similar operation on lists.
     * 
     * @param initialValue
     *            the initial (seed) accumulator value
     * @param accumulator
     *            an accumulator function to be invoked on each item emitted by the source Observable, the
     *            result of which will be used in the next accumulator call
     * @return an Observable that emits a single item that is the result of accumulating the output from the
     *         items emitted by the source Observable
     * @see <a href="https://github.com/Netflix/RxJava/wiki/Mathematical-and-Aggregate-Operators#wiki-reduce">RxJava Wiki: reduce()</a>
     * @see <a href="http://msdn.microsoft.com/en-us/library/hh229154.aspx">MSDN: Observable.Aggregate</a>
     * @see <a href="http://en.wikipedia.org/wiki/Fold_(higher-order_function)">Wikipedia: Fold (higher-order function)</a>
     */
    public final <R> Observable<R> reduce(R initialValue, Func2<R, ? super T, R> accumulator) {
        return scan(initialValue, accumulator).takeLast(1);
    }

    /**
     * Returns an Observable that repeats the sequence of items emitted by the source Observable indefinitely.
     * <p>
     * <img width="640" src="https://raw.github.com/wiki/Netflix/RxJava/images/rx-operators/repeat.o.png">
     * 
     * @return an Observable that emits the items emitted by the source Observable repeatedly and in sequence
     * @see <a href="https://github.com/Netflix/RxJava/wiki/Creating-Observables#wiki-repeat">RxJava Wiki: repeat()</a>
     * @see <a href="http://msdn.microsoft.com/en-us/library/hh229428.aspx">MSDN: Observable.Repeat</a>
     */
    public final Observable<T> repeat() {
        return nest().lift(new OperatorRepeat<T>());
    }

    /**
     * Returns an Observable that repeats the sequence of items emitted by the source Observable indefinitely,
     * on a particular Scheduler.
     * <p>
     * <img width="640" src="https://raw.github.com/wiki/Netflix/RxJava/images/rx-operators/repeat.os.png">
     * 
     * @param scheduler
     *            the Scheduler to emit the items on
     * @return an Observable that emits the items emitted by the source Observable repeatedly and in sequence
     * @see <a href="https://github.com/Netflix/RxJava/wiki/Creating-Observables#wiki-repeat">RxJava Wiki: repeat()</a>
     * @see <a href="http://msdn.microsoft.com/en-us/library/hh229428.aspx">MSDN: Observable.Repeat</a>
     */
    public final Observable<T> repeat(Scheduler scheduler) {
        return nest().lift(new OperatorRepeat<T>(scheduler));
    }

    /**
     * Returns an Observable that repeats the sequence of items emitted by the source Observable at most
     * {@code count} times.
     * <p>
     * <img width="640" src="https://raw.github.com/wiki/Netflix/RxJava/images/rx-operators/repeat.on.png">
     * 
     * @param count
     *            the number of times the source Observable items are repeated, a count of 0 will yield an empty
     *            sequence
     * @return an Observable that repeats the sequence of items emitted by the source Observable at most
     *         {@code count} times
     * @throws IllegalArgumentException
     *             if {@code count} is less than zero
     * @see <a href="https://github.com/Netflix/RxJava/wiki/Creating-Observables#wiki-repeat">RxJava Wiki: repeat()</a>
     * @see <a href="http://msdn.microsoft.com/en-us/library/hh229428.aspx">MSDN: Observable.Repeat</a>
     */
    public final Observable<T> repeat(long count) {
        if (count < 0) {
            throw new IllegalArgumentException("count >= 0 expected");
        }
        return nest().lift(new OperatorRepeat<T>(count));
    }

    /**
     * Returns an Observable that repeats the sequence of items emitted by the source Observable at most
     * {@code count} times, on a particular Scheduler.
     * <p>
     * <img width="640" src="https://raw.github.com/wiki/Netflix/RxJava/images/rx-operators/repeat.ons.png">
     * 
     * @param count
     *            the number of times the source Observable items are repeated, a count of 0 will yield an empty
     *            sequence
     * @param scheduler
     *            the {@link Scheduler} to emit the items on
     * @return an Observable that repeats the sequence of items emitted by the source Observable at most
     *         {@code count} times on a particular Scheduler
     * @see <a href="https://github.com/Netflix/RxJava/wiki/Creating-Observables#wiki-repeat">RxJava Wiki: repeat()</a>
     * @see <a href="http://msdn.microsoft.com/en-us/library/hh229428.aspx">MSDN: Observable.Repeat</a>
     */
    public final Observable<T> repeat(long count, Scheduler scheduler) {
        return nest().lift(new OperatorRepeat<T>(count, scheduler));
    }

    /**
     * Returns a {@link ConnectableObservable} that shares a single subscription to the underlying Observable
     * that will replay all of its items and notifications to any future {@link Observer}.
     * <p>
     * <img width="640" src="https://raw.github.com/wiki/Netflix/RxJava/images/rx-operators/replay.png">
     * 
     * @return a {@link ConnectableObservable} that upon connection causes the source Observable to emit its
     *         items to its {@link Observer}s
     * @see <a href="https://github.com/Netflix/RxJava/wiki/Connectable-Observable-Operators#wiki-observablereplay">RxJava Wiki: replay()</a>
     */
    public final ConnectableObservable<T> replay() {
        return OperationMulticast.multicast(this, ReplaySubject.<T> create());
    }

    /**
     * Returns an Observable that emits items that are the results of invoking a specified selector on the items
     * emitted by a {@link ConnectableObservable} that shares a single subscription to the source Observable.
     * <p>
     * <img width="640" src="https://raw.github.com/wiki/Netflix/RxJava/images/rx-operators/replay.f.png">
     * 
     * @param <R>
     *            the type of items emitted by the resulting Observable
     * @param selector
     *            the selector function, which can use the multicasted sequence as many times as needed, without
     *            causing multiple subscriptions to the Observable
     * @return an Observable that emits items that are the results of invoking the selector on a
     *         {@link ConnectableObservable} that shares a single subscription to the source Observable
     * @see <a href="https://github.com/Netflix/RxJava/wiki/Connectable-Observable-Operators#wiki-observablereplay">RxJava Wiki: replay()</a>
     * @see <a href="http://msdn.microsoft.com/en-us/library/hh229653.aspx">MSDN: Observable.Replay</a>
     */
    public final <R> Observable<R> replay(Func1<? super Observable<T>, ? extends Observable<R>> selector) {
        return OperationMulticast.multicast(this, new Func0<Subject<T, T>>() {
            @Override
            public final Subject<T, T> call() {
                return ReplaySubject.create();
            }
        }, selector);
    }

    /**
     * Returns an Observable that emits items that are the results of invoking a specified selector on items
     * emitted by a {@link ConnectableObservable} that shares a single subscription to the source Observable,
     * replaying {@code bufferSize} notifications.
     * <p>
     * <img width="640" src="https://raw.github.com/wiki/Netflix/RxJava/images/rx-operators/replay.fn.png">
     * 
     * @param <R>
     *            the type of items emitted by the resulting Observable
     * @param selector
     *            the selector function, which can use the multicasted sequence as many times as needed, without
     *            causing multiple subscriptions to the Observable
     * @param bufferSize
     *            the buffer size that limits the number of items the connectable observable can replay
     * @return an Observable that emits items that are the results of invoking the selector on items emitted by
     *         a {@link ConnectableObservable} that shares a single subscription to the source Observable
     *         replaying no more than {@code bufferSize} items
     * @see <a href="https://github.com/Netflix/RxJava/wiki/Connectable-Observable-Operators#wiki-observablereplay">RxJava Wiki: replay()</a>
     * @see <a href="http://msdn.microsoft.com/en-us/library/hh211675.aspx">MSDN: Observable.Replay</a>
     */
    public final <R> Observable<R> replay(Func1<? super Observable<T>, ? extends Observable<R>> selector, final int bufferSize) {
        return OperationMulticast.multicast(this, new Func0<Subject<T, T>>() {
            @Override
            public final Subject<T, T> call() {
                return OperationReplay.replayBuffered(bufferSize);
            }
        }, selector);
    }

    /**
     * Returns an Observable that emits items that are the results of invoking a specified selector on items
     * emitted by a {@link ConnectableObservable} that shares a single subscription to the source Observable,
     * replaying no more than {@code bufferSize} items that were emitted within a specified time window.
     * <p>
     * <img width="640" src="https://raw.github.com/wiki/Netflix/RxJava/images/rx-operators/replay.fnt.png">
     * 
     * @param <R>
     *            the type of items emitted by the resulting Observable
     * @param selector
     *            a selector function, which can use the multicasted sequence as many times as needed, without
     *            causing multiple subscriptions to the Observable
     * @param bufferSize
     *            the buffer size that limits the number of items the connectable observable can replay
     * @param time
     *            the duration of the window in which the replayed items must have been emitted
     * @param unit
     *            the time unit of {@code time}
     * @return an Observable that emits items that are the results of invoking the selector on items emitted by
     *         a {@link ConnectableObservable} that shares a single subscription to the source Observable, and
     *         replays no more than {@code bufferSize} items that were emitted within the window defined by
     *         {@code time}
     * @see <a href="https://github.com/Netflix/RxJava/wiki/Connectable-Observable-Operators#wiki-observablereplay">RxJava Wiki: replay()</a>
     * @see <a href="http://msdn.microsoft.com/en-us/library/hh228952.aspx">MSDN: Observable.Replay</a>
     */
    public final <R> Observable<R> replay(Func1<? super Observable<T>, ? extends Observable<R>> selector, int bufferSize, long time, TimeUnit unit) {
        return replay(selector, bufferSize, time, unit, Schedulers.computation());
    }

    /**
     * Returns an Observable that emits items that are the results of invoking a specified selector on items
     * emitted by a {@link ConnectableObservable} that shares a single subscription to the source Observable,
     * replaying no more than {@code bufferSize} items that were emitted within a specified time window.
     * <p>
     * <img width="640" src="https://raw.github.com/wiki/Netflix/RxJava/images/rx-operators/replay.fnts.png">
     * 
     * @param <R>
     *            the type of items emitted by the resulting Observable
     * @param selector
     *            a selector function, which can use the multicasted sequence as many times as needed, without
     *            causing multiple subscriptions to the Observable
     * @param bufferSize
     *            the buffer size that limits the number of items the connectable observable can replay
     * @param time
     *            the duration of the window in which the replayed items must have been emitted
     * @param unit
     *            the time unit of {@code time}
     * @param scheduler
     *            the Scheduler that is the time source for the window
     * @return an Observable that emits items that are the results of invoking the selector on items emitted by
     *         a {@link ConnectableObservable} that shares a single subscription to the source Observable, and
     *         replays no more than {@code bufferSize} items that were emitted within the window defined by
     *         {@code time}
     * @throws IllegalArgumentException
     *             if {@code bufferSize} is less than zero
     * @see <a href="https://github.com/Netflix/RxJava/wiki/Connectable-Observable-Operators#wiki-observablereplay">RxJava Wiki: replay()</a>
     * @see <a href="http://msdn.microsoft.com/en-us/library/hh229404.aspx">MSDN: Observable.Replay</a>
     */
    public final <R> Observable<R> replay(Func1<? super Observable<T>, ? extends Observable<R>> selector, final int bufferSize, final long time, final TimeUnit unit, final Scheduler scheduler) {
        if (bufferSize < 0) {
            throw new IllegalArgumentException("bufferSize < 0");
        }
        return OperationMulticast.multicast(this, new Func0<Subject<T, T>>() {
            @Override
            public final Subject<T, T> call() {
                return OperationReplay.replayWindowed(time, unit, bufferSize, scheduler);
            }
        }, selector);
    }

    /**
     * Returns an Observable that emits items that are the results of invoking a specified selector on items
     * emitted by a {@link ConnectableObservable} that shares a single subscription to the source Observable,
     * replaying a maximum of {@code bufferSize} items.
     * <p>
     * <img width="640" src="https://raw.github.com/wiki/Netflix/RxJava/images/rx-operators/replay.fns.png">
     * 
     * @param <R>
     *            the type of items emitted by the resulting Observable
     * @param selector
     *            a selector function, which can use the multicasted sequence as many times as needed, without
     *            causing multiple subscriptions to the Observable
     * @param bufferSize
     *            the buffer size that limits the number of items the connectable observable can replay
     * @param scheduler
     *            the Scheduler on which the replay is observed
     * @return an Observable that emits items that are the results of invoking the selector on items emitted by
     *         a {@link ConnectableObservable} that shares a single subscription to the source Observable,
     *         replaying no more than {@code bufferSize} notifications
     * @see <a href="https://github.com/Netflix/RxJava/wiki/Connectable-Observable-Operators#wiki-observablereplay">RxJava Wiki: replay()</a>
     * @see <a href="http://msdn.microsoft.com/en-us/library/hh229928.aspx">MSDN: Observable.Replay</a>
     */
    public final <R> Observable<R> replay(Func1<? super Observable<T>, ? extends Observable<R>> selector, final int bufferSize, final Scheduler scheduler) {
        return OperationMulticast.multicast(this, new Func0<Subject<T, T>>() {
            @Override
            public final Subject<T, T> call() {
                return OperationReplay.<T> createScheduledSubject(OperationReplay.<T> replayBuffered(bufferSize), scheduler);
            }
        }, selector);
    }

    /**
     * Returns an Observable that emits items that are the results of invoking a specified selector on items
     * emitted by a {@link ConnectableObservable} that shares a single subscription to the source Observable,
     * replaying all items that were emitted within a specified time window.
     * <p>
     * <img width="640" src="https://raw.github.com/wiki/Netflix/RxJava/images/rx-operators/replay.ft.png">
     * 
     * @param <R>
     *            the type of items emitted by the resulting Observable
     * @param selector
     *            a selector function, which can use the multicasted sequence as many times as needed, without
     *            causing multiple subscriptions to the Observable
     * @param time
     *            the duration of the window in which the replayed items must have been emitted
     * @param unit
     *            the time unit of {@code time}
     * @return an Observable that emits items that are the results of invoking the selector on items emitted by
     *         a {@link ConnectableObservable} that shares a single subscription to the source Observable,
     *         replaying all items that were emitted within the window defined by {@code time}
     * @see <a href="https://github.com/Netflix/RxJava/wiki/Connectable-Observable-Operators#wiki-observablereplay">RxJava Wiki: replay()</a>
     * @see <a href="http://msdn.microsoft.com/en-us/library/hh229526.aspx">MSDN: Observable.Replay</a>
     */
    public final <R> Observable<R> replay(Func1<? super Observable<T>, ? extends Observable<R>> selector, long time, TimeUnit unit) {
        return replay(selector, time, unit, Schedulers.computation());
    }

    /**
     * Returns an Observable that emits items that are the results of invoking a specified selector on items
     * emitted by a {@link ConnectableObservable} that shares a single subscription to the source Observable,
     * replaying all items that were emitted within a specified time window.
     * <p>
     * <img width="640" src="https://raw.github.com/wiki/Netflix/RxJava/images/rx-operators/replay.fts.png">
     * 
     * @param <R>
     *            the type of items emitted by the resulting Observable
     * @param selector
     *            a selector function, which can use the multicasted sequence as many times as needed, without
     *            causing multiple subscriptions to the Observable
     * @param time
     *            the duration of the window in which the replayed items must have been emitted
     * @param unit
     *            the time unit of {@code time}
     * @param scheduler
     *            the scheduler that is the time source for the window
     * @return an Observable that emits items that are the results of invoking the selector on items emitted by
     *         a {@link ConnectableObservable} that shares a single subscription to the source Observable,
     *         replaying all items that were emitted within the window defined by {@code time}
     * @see <a href="https://github.com/Netflix/RxJava/wiki/Connectable-Observable-Operators#wiki-observablereplay">RxJava Wiki: replay()</a>
     * @see <a href="http://msdn.microsoft.com/en-us/library/hh244327.aspx">MSDN: Observable.Replay</a>
     */
    public final <R> Observable<R> replay(Func1<? super Observable<T>, ? extends Observable<R>> selector, final long time, final TimeUnit unit, final Scheduler scheduler) {
        return OperationMulticast.multicast(this, new Func0<Subject<T, T>>() {
            @Override
            public final Subject<T, T> call() {
                return OperationReplay.replayWindowed(time, unit, -1, scheduler);
            }
        }, selector);
    }

    /**
     * Returns an Observable that emits items that are the results of invoking a specified selector on items
     * emitted by a {@link ConnectableObservable} that shares a single subscription to the source Observable.
     * <p>
     * <img width="640" src="https://raw.github.com/wiki/Netflix/RxJava/images/rx-operators/replay.fs.png">
     * 
     * @param <R>
     *            the type of items emitted by the resulting Observable
     * @param selector
     *            a selector function, which can use the multicasted sequence as many times as needed, without
     *            causing multiple subscriptions to the Observable
     * @param scheduler
     *            the Scheduler where the replay is observed
     * @return an Observable that emits items that are the results of invoking the selector on items emitted by
     *         a {@link ConnectableObservable} that shares a single subscription to the source Observable,
     *         replaying all items
     * @see <a href="https://github.com/Netflix/RxJava/wiki/Connectable-Observable-Operators#wiki-observablereplay">RxJava Wiki: replay()</a>
     * @see <a href="http://msdn.microsoft.com/en-us/library/hh211644.aspx">MSDN: Observable.Replay</a>
     */
    public final <R> Observable<R> replay(Func1<? super Observable<T>, ? extends Observable<R>> selector, final Scheduler scheduler) {
        return OperationMulticast.multicast(this, new Func0<Subject<T, T>>() {
            @Override
            public final Subject<T, T> call() {
                return OperationReplay.createScheduledSubject(ReplaySubject.<T> create(), scheduler);
            }
        }, selector);
    }

    /**
     * Returns a {@link ConnectableObservable} that shares a single subscription to the source Observable that
     * replays at most {@code bufferSize} items emitted by that Observable.
     * <p>
     * <img width="640" src="https://raw.github.com/wiki/Netflix/RxJava/images/rx-operators/replay.n.png">
     * 
     * @param bufferSize
     *            the buffer size that limits the number of items that can be replayed
     * @return a {@link ConnectableObservable} that shares a single subscription to the source Observable and
     *         replays at most {@code bufferSize} items emitted by that Observable
     * @see <a href="https://github.com/Netflix/RxJava/wiki/Connectable-Observable-Operators#wiki-observablereplay">RxJava Wiki: replay()</a>
     * @see <a href="http://msdn.microsoft.com/en-us/library/hh211976.aspx">MSDN: Observable.Replay</a>
     */
    public final ConnectableObservable<T> replay(int bufferSize) {
        return OperationMulticast.multicast(this, OperationReplay.<T> replayBuffered(bufferSize));
    }

    /**
     * Returns a {@link ConnectableObservable} that shares a single subscription to the source Observable and
     * replays at most {@code bufferSize} items that were emitted during a specified time window.
     * <p>
     * <img width="640" src="https://raw.github.com/wiki/Netflix/RxJava/images/rx-operators/replay.nt.png">
     * 
     * @param bufferSize
     *            the buffer size that limits the number of items that can be replayed
     * @param time
     *            the duration of the window in which the replayed items must have been emitted
     * @param unit
     *            the time unit of {@code time}
     * @return a {@link ConnectableObservable} that shares a single subscription to the source Observable and
     *         replays at most {@code bufferSize} items that were emitted during the window defined by
     *         {@code time}
     * @see <a href="https://github.com/Netflix/RxJava/wiki/Connectable-Observable-Operators#wiki-observablereplay">RxJava Wiki: replay()</a>
     * @see <a href="http://msdn.microsoft.com/en-us/library/hh229874.aspx">MSDN: Observable.Replay</a>
     */
    public final ConnectableObservable<T> replay(int bufferSize, long time, TimeUnit unit) {
        return replay(bufferSize, time, unit, Schedulers.computation());
    }

    /**
     * Returns a {@link ConnectableObservable} that shares a single subscription to the source Observable and
     * that replays a maximum of {@code bufferSize} items that are emitted within a specified time window.
     * <p>
     * <img width="640" src="https://raw.github.com/wiki/Netflix/RxJava/images/rx-operators/replay.nts.png">
     * 
     * @param bufferSize
     *            the buffer size that limits the number of items that can be replayed
     * @param time
     *            the duration of the window in which the replayed items must have been emitted
     * @param unit
     *            the time unit of {@code time}
     * @param scheduler
     *            the scheduler that is used as a time source for the window
     * @return a {@link ConnectableObservable} that shares a single subscription to the source Observable and
     *         replays at most {@code bufferSize} items that were emitted during the window defined by
     *         {@code time}
     * @throws IllegalArgumentException
     *             if {@code bufferSize} is less than zero
     * @see <a href="https://github.com/Netflix/RxJava/wiki/Connectable-Observable-Operators#wiki-observablereplay">RxJava Wiki: replay()</a>
     * @see <a href="http://msdn.microsoft.com/en-us/library/hh211759.aspx">MSDN: Observable.Replay</a>
     */
    public final ConnectableObservable<T> replay(int bufferSize, long time, TimeUnit unit, Scheduler scheduler) {
        if (bufferSize < 0) {
            throw new IllegalArgumentException("bufferSize < 0");
        }
        return OperationMulticast.multicast(this, OperationReplay.<T> replayWindowed(time, unit, bufferSize, scheduler));
    }

    /**
     * Returns a {@link ConnectableObservable} that shares a single subscription to the source Observable and
     * replays at most {@code bufferSize} items emitted by that Observable.
     * <p>
     * <img width="640" src="https://raw.github.com/wiki/Netflix/RxJava/images/rx-operators/replay.ns.png">
     * 
     * @param bufferSize
     *            the buffer size that limits the number of items that can be replayed
     * @param scheduler
     *            the scheduler on which the Observers will observe the emitted items
     * @return a {@link ConnectableObservable} that shares a single subscription to the source Observable and
     *         replays at most {@code bufferSize} items that were emitted by the Observable
     * @see <a href="https://github.com/Netflix/RxJava/wiki/Connectable-Observable-Operators#wiki-observablereplay">RxJava Wiki: replay()</a>
     * @see <a href="http://msdn.microsoft.com/en-us/library/hh229814.aspx">MSDN: Observable.Replay</a>
     */
    public final ConnectableObservable<T> replay(int bufferSize, Scheduler scheduler) {
        return OperationMulticast.multicast(this,
                OperationReplay.createScheduledSubject(
                        OperationReplay.<T> replayBuffered(bufferSize), scheduler));
    }

    /**
     * Returns a {@link ConnectableObservable} that shares a single subscription to the source Observable and
     * replays all items emitted by that Observable within a specified time window.
     * <p>
     * <img width="640" src="https://raw.github.com/wiki/Netflix/RxJava/images/rx-operators/replay.t.png">
     * 
     * @param time
     *            the duration of the window in which the replayed items must have been emitted
     * @param unit
     *            the time unit of {@code time}
     * @return a {@link ConnectableObservable} that shares a single subscription to the source Observable and
     *         replays the items that were emitted during the window defined by {@code time}
     * @see <a href="https://github.com/Netflix/RxJava/wiki/Connectable-Observable-Operators#wiki-observablereplay">RxJava Wiki: replay()</a>
     * @see <a href="http://msdn.microsoft.com/en-us/library/hh229232.aspx">MSDN: Observable.Replay</a>
     */
    public final ConnectableObservable<T> replay(long time, TimeUnit unit) {
        return replay(time, unit, Schedulers.computation());
    }

    /**
     * Returns a {@link ConnectableObservable} that shares a single subscription to the source Observable and
     * replays all items emitted by that Observable within a specified time window.
     * <p>
     * <img width="640" src="https://raw.github.com/wiki/Netflix/RxJava/images/rx-operators/replay.ts.png">
     * 
     * @param time
     *            the duration of the window in which the replayed items must have been emitted
     * @param unit
     *            the time unit of {@code time}
     * @param scheduler
     *            the Scheduler that is the time source for the window
     * @return a {@link ConnectableObservable} that shares a single subscription to the source Observable and
     *         replays the items that were emitted during the window defined by {@code time}
     * @see <a href="https://github.com/Netflix/RxJava/wiki/Connectable-Observable-Operators#wiki-observablereplay">RxJava Wiki: replay()</a>
     * @see <a href="http://msdn.microsoft.com/en-us/library/hh211811.aspx">MSDN: Observable.Replay</a>
     */
    public final ConnectableObservable<T> replay(long time, TimeUnit unit, Scheduler scheduler) {
        return OperationMulticast.multicast(this, OperationReplay.<T> replayWindowed(time, unit, -1, scheduler));
    }

    /**
     * Returns a {@link ConnectableObservable} that shares a single subscription to the source Observable that
     * will replay all of its items and notifications to any future {@link Observer} on the given
     * {@link Scheduler}.
     * <p>
     * <img width="640" src="https://raw.github.com/wiki/Netflix/RxJava/images/rx-operators/replay.s.png">
     * 
     * @param scheduler
     *            the Scheduler on which the Observers will observe the emitted items
     * @return a {@link ConnectableObservable} that shares a single subscription to the source Observable that
     *         will replay all of its items and notifications to any future {@link Observer} on the given
     *         {@link Scheduler}
     * @see <a href="https://github.com/Netflix/RxJava/wiki/Connectable-Observable-Operators#wiki-observablereplay">RxJava Wiki: replay()</a>
     * @see <a href="http://msdn.microsoft.com/en-us/library/hh211699.aspx">MSDN: Observable.Replay</a>
     */
    public final ConnectableObservable<T> replay(Scheduler scheduler) {
        return OperationMulticast.multicast(this, OperationReplay.createScheduledSubject(ReplaySubject.<T> create(), scheduler));
    }

    /**
     * Return an Observable that mirrors the source Observable, resubscribing to it if it calls {@code onError}
     * (infinite retry count).
     * <p>
     * <img width="640" src="https://raw.github.com/wiki/Netflix/RxJava/images/rx-operators/retry.png">
     * <p>
     * If the source Observable calls {@link Observer#onError}, this method will resubscribe to the source
     * Observable rather than propagating the {@code onError} call.
     * <p>
     * Any and all items emitted by the source Observable will be emitted by the resulting Observable, even
     * those emitted during failed subscriptions. For example, if an Observable fails at first but emits
     * {@code [1, 2]} then succeeds the second time and emits {@code [1, 2, 3, 4, 5]} then the complete sequence
     * of emissions and notifications would be {@code [1, 2, 1, 2, 3, 4, 5, onCompleted]}.
     * 
     * @return the source Observable modified with retry logic
     * @see <a href="https://github.com/Netflix/RxJava/wiki/Error-Handling-Operators#wiki-retry">RxJava Wiki: retry()</a>
     */
    public final Observable<T> retry() {
        return nest().lift(new OperatorRetry<T>());
    }

    /**
     * Return an Observable that mirrors the source Observable, resubscribing to it if it calls {@code onError}
     * up to a specified number of retries.
     * <p>
     * <img width="640" src="https://raw.github.com/wiki/Netflix/RxJava/images/rx-operators/retry.png">
     * <p>
     * If the source Observable calls {@link Observer#onError}, this method will resubscribe to the source
     * Observable for a maximum of {@code retryCount} resubscriptions rather than propagating the
     * {@code onError} call.
     * <p>
     * Any and all items emitted by the source Observable will be emitted by the resulting Observable, even
     * those emitted during failed subscriptions. For example, if an Observable fails at first but emits
     * {@code [1, 2]} then succeeds the second time and emits {@code [1, 2, 3, 4, 5]} then the complete sequence
     * of emissions and notifications would be {@code [1, 2, 1, 2, 3, 4, 5, onCompleted]}.
     * 
     * @param retryCount
     *            number of retry attempts before failing
     * @return the source Observable modified with retry logic
     * @see <a href="https://github.com/Netflix/RxJava/wiki/Error-Handling-Operators#wiki-retry">RxJava Wiki: retry()</a>
     */
    public final Observable<T> retry(int retryCount) {
        return nest().lift(new OperatorRetry<T>(retryCount));
    }

    /**
     * Returns an Observable that emits the results of sampling the items emitted by the source Observable at a
     * specified time interval.
     * <p>
     * <img width="640" src="https://raw.github.com/wiki/Netflix/RxJava/images/rx-operators/sample.png">
     * 
     * @param period
     *            the sampling rate
     * @param unit
     *            the {@link TimeUnit} in which {@code period} is defined
     * @return an Observable that emits the results of sampling the items emitted by the source Observable at
     *         the specified time interval
     * @see <a href="https://github.com/Netflix/RxJava/wiki/Filtering-Observables#wiki-sample-or-throttlelast">RxJava Wiki: sample()</a>
     */
    public final Observable<T> sample(long period, TimeUnit unit) {
        return create(OperationSample.sample(this, period, unit));
    }

    /**
     * Returns an Observable that emits the results of sampling the items emitted by the source Observable at a
     * specified time interval.
     * <p>
     * <img width="640" src="https://raw.github.com/wiki/Netflix/RxJava/images/rx-operators/sample.s.png">
     * 
     * @param period
     *            the sampling rate
     * @param unit
     *            the {@link TimeUnit} in which {@code period} is defined
     * @param scheduler
     *            the {@link Scheduler} to use when sampling
     * @return an Observable that emits the results of sampling the items emitted by the source Observable at
     *         the specified time interval
     * @see <a href="https://github.com/Netflix/RxJava/wiki/Filtering-Observables#wiki-sample-or-throttlelast">RxJava Wiki: sample()</a>
     */
    public final Observable<T> sample(long period, TimeUnit unit, Scheduler scheduler) {
        return create(OperationSample.sample(this, period, unit, scheduler));
    }

    /**
     * Return an Observable that emits the results of sampling the items emitted by the source Observable
     * whenever the specified {@code sampler} Observable emits an item or completes.
     * <p>
     * <img width="640" src="https://raw.github.com/wiki/Netflix/RxJava/images/rx-operators/sample.o.png">
     * 
     * @param sampler
     *            the Observable to use for sampling the source Observable
     * @return an Observable that emits the results of sampling the items emitted by this Observable whenever
     *         the {@code sampler} Observable emits an item or completes
     * @see <a href="https://github.com/Netflix/RxJava/wiki/Filtering-Observables#wiki-sample-or-throttlelast">RxJava Wiki: sample()</a>
     */
    public final <U> Observable<T> sample(Observable<U> sampler) {
        return create(new OperationSample.SampleWithObservable<T, U>(this, sampler));
    }

    /**
     * Returns an Observable that applies a function of your choosing to the first item emitted by a source
     * Observable, then feeds the result of that function along with the second item emitted by the source
     * Observable into the same function, and so on until all items have been emitted by the source Observable,
     * emitting the result of each of these iterations.
     * <p>
     * <img width="640" src="https://raw.github.com/wiki/Netflix/RxJava/images/rx-operators/scan.png">
     * <p>
     * This sort of function is sometimes called an accumulator.
     * 
     * @param accumulator
     *            an accumulator function to be invoked on each item emitted by the source Observable, whose
     *            result will be emitted to {@link Observer}s via {@link Observer#onNext onNext} and used in the
     *            next accumulator call
     * @return an Observable that emits the results of each call to the accumulator function
     * @see <a href="https://github.com/Netflix/RxJava/wiki/Transforming-Observables#wiki-scan">RxJava Wiki: scan()</a>
     * @see <a href="http://msdn.microsoft.com/en-us/library/hh211665.aspx">MSDN: Observable.Scan</a>
     */
    public final Observable<T> scan(Func2<T, T, T> accumulator) {
        return lift(new OperatorScan<T, T>(accumulator));
    }

    /**
     * Returns an Observable that applies a function of your choosing to the first item emitted by a source
     * Observable and a seed value, then feeds the result of that function along with the second item emitted by
     * the source Observable into the same function, and so on until all items have been emitted by the source
     * Observable, emitting the result of each of these iterations.
     * <p>
     * <img width="640" src="https://raw.github.com/wiki/Netflix/RxJava/images/rx-operators/scanSeed.png">
     * <p>
     * This sort of function is sometimes called an accumulator.
     * <p>
     * Note that the Observable that results from this method will emit {@code initialValue} as its first
     * emitted item.
     * 
     * @param initialValue
     *            the initial (seed) accumulator item
     * @param accumulator
     *            an accumulator function to be invoked on each item emitted by the source Observable, whose
     *            result will be emitted to {@link Observer}s via {@link Observer#onNext onNext} and used in the
     *            next accumulator call
     * @return an Observable that emits {@code initialValue} followed by the results of each call to the
     *         accumulator function
     * @see <a href="https://github.com/Netflix/RxJava/wiki/Transforming-Observables#wiki-scan">RxJava Wiki: scan()</a>
     * @see <a href="http://msdn.microsoft.com/en-us/library/hh211665.aspx">MSDN: Observable.Scan</a>
     */
    public final <R> Observable<R> scan(R initialValue, Func2<R, ? super T, R> accumulator) {
        return lift(new OperatorScan<R, T>(initialValue, accumulator));
    }

    /**
     * If the source Observable completes after emitting a single item, return an Observable that emits that
     * item. If the source Observable emits more than one item or no items, throw an
     * {@code IllegalArgumentException}.
     * <p>
     * <img width="640" src="https://raw.github.com/wiki/Netflix/RxJava/images/rx-operators/single.png">
     * 
     * @return an Observable that emits the single item emitted by the source Observable
     * @throws IllegalArgumentException
     *             if the source emits more than one item or no items
     * @see <a href="https://github.com/Netflix/RxJava/wiki/Observable-Utility-Operators#wiki-single-and-singleordefault">RxJava Wiki: single()</a>
     * @see MSDN: {@code Observable.singleAsync()}
     */
    public final Observable<T> single() {
        return create(OperationSingle.<T> single(this));
    }

    /**
     * If the Observable completes after emitting a single item that matches a specified predicate, return an
     * Observable that emits that item. If the source Observable emits more than one such item or no such items,
     * throw an {@code IllegalArgumentException}.
     * <p>
     * <img width="640" src="https://raw.github.com/wiki/Netflix/RxJava/images/rx-operators/single.p.png">
     * 
     * @param predicate
     *            a predicate function to evaluate items emitted by the source Observable
     * @return an Observable that emits the single item emitted by the source Observable that matches the
     *         predicate
     * @throws IllegalArgumentException
     *             if the source Observable emits either more than one item that matches the predicate or no
     *             items that match the predicate
     * @see <a href="https://github.com/Netflix/RxJava/wiki/Observable-Utility-Operators#wiki-single-and-singleordefault">RxJava Wiki: single()</a>
     * @see MSDN: {@code Observable.singleAsync()}
     */
    public final Observable<T> single(Func1<? super T, Boolean> predicate) {
        return filter(predicate).single();
    }

    /**
     * If the source Observable completes after emitting a single item, return an Observable that emits that
     * item; if the source Observable is empty, return an Observable that emits a default item. If the source
     * Observable emits more than one item, throw an {@code IllegalArgumentException.}
     * <p>
     * <img width="640" src="https://raw.github.com/wiki/Netflix/RxJava/images/rx-operators/singleOrDefault.png">
     * 
     * @param defaultValue
     *            a default value to emit if the source Observable emits no item
     * @return an Observable that emits the single item emitted by the source Observable, or a default item if
     *         the source Observable is empty
     * @throws IllegalArgumentException
     *             if the source Observable emits more than one item
     * @see <a href="https://github.com/Netflix/RxJava/wiki/Observable-Utility-Operators#wiki-single-and-singleordefault">RxJava Wiki: single()</a>
     * @see MSDN: {@code Observable.singleOrDefaultAsync()}
     */
    public final Observable<T> singleOrDefault(T defaultValue) {
        return create(OperationSingle.<T> singleOrDefault(this, defaultValue));
    }

    /**
     * If the Observable completes after emitting a single item that matches a predicate, return an Observable
     * that emits that item; if the source Observable emits no such item, return an Observable that emits a
     * default item. If the source Observable emits more than one such item, throw an
     * {@code IllegalArgumentException}.
     * <p>
     * <img width="640" src="https://raw.github.com/wiki/Netflix/RxJava/images/rx-operators/singleOrDefault.p.png">
     * 
     * @param defaultValue
     *            a default item to emit if the source Observable emits no matching items
     * @param predicate
     *            a predicate function to evaluate items emitted by the source Observable
     * @return an Observable that emits the single item emitted by the source Observable that matches the
     *         predicate, or the default item if no emitted item matches the predicate
     * @throws IllegalArgumentException
     *             if the source Observable emits more than one item that matches the predicate
     * @see <a href="https://github.com/Netflix/RxJava/wiki/Observable-Utility-Operators#wiki-single-and-singleordefault">RxJava Wiki: single()</a>
     * @see MSDN: {@code Observable.singleOrDefaultAsync()}
     */
    public final Observable<T> singleOrDefault(T defaultValue, Func1<? super T, Boolean> predicate) {
        return filter(predicate).singleOrDefault(defaultValue);
    }

    /**
     * Returns an Observable that skips the first {@code num} items emitted by the source Observable and emits
     * the remainder.
     * <p>
     * <img width="640" src="https://raw.github.com/wiki/Netflix/RxJava/images/rx-operators/skip.png">
     * 
     * @param num
     *            the number of items to skip
     * @return an Observable that is identical to the source Observable except that it does not emit the first
     *         {@code num} items that the source Observable emits
     * @see <a href="https://github.com/Netflix/RxJava/wiki/Filtering-Observables#wiki-skip">RxJava Wiki: skip()</a>
     */
    public final Observable<T> skip(int num) {
        return lift(new OperatorSkip<T>(num));
    }

    /**
     * Returns an Observable that skips values emitted by the source Observable before a specified time window
     * elapses.
     * <p>
     * <img width="640" src="https://raw.github.com/wiki/Netflix/RxJava/images/rx-operators/skip.t.png">
     * 
     * @param time
     *            the length of the time window to skip
     * @param unit
     *            the time unit of {@code time}
     * @return an Observable that skips values emitted by the source Observable before the time window defined
     *         by {@code time} elapses and the emits the remainder
     * @see <a href="https://github.com/Netflix/RxJava/wiki/Filtering-Observables#wiki-skip">RxJava Wiki: skip()</a>
     */
    public final Observable<T> skip(long time, TimeUnit unit) {
        return skip(time, unit, Schedulers.computation());
    }

    /**
     * Returns an Observable that skips values emitted by the source Observable before a specified time window
     * on a specified {@link Scheduler} elapses.
     * <p>
     * <img width="640" src="https://raw.github.com/wiki/Netflix/RxJava/images/rx-operators/skip.ts.png">
     * 
     * @param time
     *            the length of the time window to skip
     * @param unit
     *            the time unit of {@code time}
     * @param scheduler
     *            the {@link Scheduler} on which the timed wait happens
     * @return an Observable that skips values emitted by the source Observable before the time window defined
     *         by {@code time} and {@code scheduler} elapses, and then emits the remainder
     * @see <a href="https://github.com/Netflix/RxJava/wiki/Filtering-Observables#wiki-skip">RxJava Wiki: skip()</a>
     */
    public final Observable<T> skip(long time, TimeUnit unit, Scheduler scheduler) {
        return create(new OperationSkip.SkipTimed<T>(this, time, unit, scheduler));
    }

    /**
     * Returns an Observable that drops a specified number of items from the end of the sequence emitted by the
     * source Observable.
     * <p>
     * <img width="640" src="https://raw.github.com/wiki/Netflix/RxJava/images/rx-operators/skipLast.png">
     * <p>
     * This Observer accumulates a queue long enough to store the first {@code count} items. As more items are
     * received, items are taken from the front of the queue and emitted by the returned Observable. This causes
     * such items to be delayed.
     * 
     * @param count
     *            number of items to drop from the end of the source sequence
     * @return an Observable that emits the items emitted by the source Observable except for the dropped ones
     *         at the end
     * @throws IndexOutOfBoundsException
     *             if {@code count} is less than zero
     * @see <a href="https://github.com/Netflix/RxJava/wiki/Filtering-Observables#wiki-skiplast">RxJava Wiki: skipLast()</a>
     * @see <a href="http://msdn.microsoft.com/en-us/library/hh211750.aspx">MSDN: Observable.SkipLast</a>
     */
    public final Observable<T> skipLast(int count) {
        return create(OperationSkipLast.skipLast(this, count));
    }

    /**
     * Returns an Observable that drops items emitted by the source Observable during a specified time window
     * before the source completes.
     * <p>
     * <img width="640" src="https://raw.github.com/wiki/Netflix/RxJava/images/rx-operators/skipLast.t.png">
     * 
     * @param time
     *            the length of the time window
     * @param unit
     *            the time unit of {@code time}
     * @return an Observable that drops those items emitted by the source Observable in a time window before the
     *         source completes defined by {@code time}
     * @see <a href="https://github.com/Netflix/RxJava/wiki/Filtering-Observables#wiki-skiplast">RxJava Wiki: skipLast()</a>
     * @see <a href="http://msdn.microsoft.com/en-us/library/hh211750.aspx">MSDN: Observable.SkipLast</a>
     */
    public final Observable<T> skipLast(long time, TimeUnit unit) {
        return skipLast(time, unit, Schedulers.computation());
    }

    /**
     * Returns an Observable that drops items emitted by the source Observable during a specified time window
     * (defined on a specified scheduler) before the source completes.
     * <p>
     * <img width="640" src="https://raw.github.com/wiki/Netflix/RxJava/images/rx-operators/skipLast.ts.png">
     * 
     * @param time
     *            the length of the time window
     * @param unit
     *            the time unit of {@code time}
     * @param scheduler
     *            the scheduler used as the time source
     * @return an Observable that drops those items emitted by the source Observable in a time window before the
     *         source completes defined by {@code time} and {@code scheduler}
     * @see <a href="https://github.com/Netflix/RxJava/wiki/Filtering-Observables#wiki-skiplast">RxJava Wiki: skipLast()</a>
     * @see <a href="http://msdn.microsoft.com/en-us/library/hh211750.aspx">MSDN: Observable.SkipLast</a>
     */
    public final Observable<T> skipLast(long time, TimeUnit unit, Scheduler scheduler) {
        return create(new OperationSkipLast.SkipLastTimed<T>(this, time, unit, scheduler));
    }

    /**
     * Returns an Observable that skips items emitted by the source Observable until a second Observable emits
     * an item.
     * <p>
     * <img width="640" src="https://raw.github.com/wiki/Netflix/RxJava/images/rx-operators/skipUntil.png">
     * 
     * @param other
     *            the second Observable that has to emit an item before the source Observable's elements begin
     *            to be mirrored by the resulting Observable
     * @return an Observable that skips items from the source Observable until the second Observable emits an
     *         item, then emits the remaining items
     * @see <a href="https://github.com/Netflix/RxJava/wiki/Filtering-Observables#wiki-skipuntil">RxJava Wiki: skipUntil()</a>
     * @see <a href="http://msdn.microsoft.com/en-us/library/hh229358.aspx">MSDN: Observable.SkipUntil</a>
     */
    public final <U> Observable<T> skipUntil(Observable<U> other) {
        return create(new OperationSkipUntil<T, U>(this, other));
    }

    /**
     * Returns an Observable that skips all items emitted by the source Observable as long as a specified
     * condition holds true, but emits all further source items as soon as the condition becomes false.
     * <p>
     * <img width="640" src="https://raw.github.com/wiki/Netflix/RxJava/images/rx-operators/skipWhile.png">
     * 
     * @param predicate
     *            a function to test each item emitted from the source Observable
     * @return an Observable that begins emitting items emitted by the source Observable when the specified
     *         predicate becomes false
     * @see <a href="https://github.com/Netflix/RxJava/wiki/Conditional-and-Boolean-Operators#wiki-skipwhile-and-skipwhilewithindex">RxJava Wiki: skipWhile()</a>
     * @see <a href="http://msdn.microsoft.com/en-us/library/hh229685.aspx">MSDN: Observable.SkipWhile</a>
     */
    public final Observable<T> skipWhile(Func1<? super T, Boolean> predicate) {
        return create(OperationSkipWhile.skipWhile(this, predicate));
    }

    /**
     * Returns an Observable that skips all items emitted by the source Observable as long as a specified
     * condition holds true, but emits all further source items as soon as the condition becomes false.
     * <p>
     * <img width="640" src="https://raw.github.com/wiki/Netflix/RxJava/images/rx-operators/skipWhileWithIndex.png">
     * 
     * @param predicate
     *            a function to test each item emitted from the source Observable. It takes the emitted item as
     *            the first parameter and the sequential index of the emitted item as a second parameter.
     * @return an Observable that begins emitting items emitted by the source Observable when the specified
     *         predicate becomes false
     * @see <a href="https://github.com/Netflix/RxJava/wiki/Conditional-and-Boolean-Operators#wiki-skipwhile-and-skipwhilewithindex">RxJava Wiki: skipWhileWithIndex()</a>
     * @see <a href="http://msdn.microsoft.com/en-us/library/hh211631.aspx">MSDN: Observable.SkipWhile</a>
     */
    public final Observable<T> skipWhileWithIndex(Func2<? super T, Integer, Boolean> predicate) {
        return create(OperationSkipWhile.skipWhileWithIndex(this, predicate));
    }

    /**
     * Returns an Observable that emits the items in a specified {@link Iterable} before it begins to emit items
     * emitted by the source Observable.
     * <p>
     * <img width="640" src="https://raw.github.com/wiki/Netflix/RxJava/images/rx-operators/startWith.png">
     * 
     * @param values
     *            an Iterable that contains the items you want the modified Observable to emit first
     * @return an Observable that emits the items in the specified {@link Iterable} and then emits the items
     *         emitted by the source Observable
     * @see <a href="https://github.com/Netflix/RxJava/wiki/Combining-Observables#wiki-startwith">RxJava Wiki: startWith()</a>
     */
    public final Observable<T> startWith(Iterable<T> values) {
        return concat(Observable.<T> from(values), this);
    }

    /**
     * Returns an Observable that emits the items in a specified {@link Iterable}, on a specified
     * {@link Scheduler}, before it begins to emit items emitted by the source Observable.
     * <p>
     * <img width="640" src="https://raw.github.com/wiki/Netflix/RxJava/images/rx-operators/startWith.s.png">
     * 
     * @param values
     *            an Iterable that contains the items you want the modified Observable to emit first
     * @param scheduler
     *            the Scheduler to emit the prepended values on
     * @return an Observable that emits the items in the specified {@link Iterable} and then emits the items
     *         emitted by the source Observable
     * @see <a href="https://github.com/Netflix/RxJava/wiki/Combining-Observables#wiki-startwith">RxJava Wiki: startWith()</a>
     * @see <a href="http://msdn.microsoft.com/en-us/library/hh229372.aspx">MSDN: Observable.StartWith</a>
     */
    public final Observable<T> startWith(Iterable<T> values, Scheduler scheduler) {
        return concat(from(values, scheduler), this);
    }

    /**
     * Returns an Observable that emits a specified item before it begins to emit items emitted by the source
     * Observable.
     * <p>
     * <img width="640" src="https://raw.github.com/wiki/Netflix/RxJava/images/rx-operators/startWith.png">
     * 
     * @param t1
     *            the item to emit
     * @return an Observable that emits the specified item before it begins to emit items emitted by the source
     *         Observable
     * @see <a href="https://github.com/Netflix/RxJava/wiki/Combining-Observables#wiki-startwith">RxJava Wiki: startWith()</a>
     */
    public final Observable<T> startWith(T t1) {
        return concat(Observable.<T> from(t1), this);
    }

    /**
     * Returns an Observable that emits the specified items before it begins to emit items emitted by the source
     * Observable.
     * <p>
     * <img width="640" src="https://raw.github.com/wiki/Netflix/RxJava/images/rx-operators/startWith.png">
     * 
     * @param t1
     *            the first item to emit
     * @param t2
     *            the second item to emit
     * @return an Observable that emits the specified items before it begins to emit items emitted by the source
     *         Observable
     * @see <a href="https://github.com/Netflix/RxJava/wiki/Combining-Observables#wiki-startwith">RxJava Wiki: startWith()</a>
     */
    public final Observable<T> startWith(T t1, T t2) {
        return concat(Observable.<T> from(t1, t2), this);
    }

    /**
     * Returns an Observable that emits the specified items before it begins to emit items emitted by the source
     * Observable.
     * <p>
     * <img width="640" src="https://raw.github.com/wiki/Netflix/RxJava/images/rx-operators/startWith.png">
     * 
     * @param t1
     *            the first item to emit
     * @param t2
     *            the second item to emit
     * @param t3
     *            the third item to emit
     * @return an Observable that emits the specified items before it begins to emit items emitted by the source
     *         Observable
     * @see <a href="https://github.com/Netflix/RxJava/wiki/Combining-Observables#wiki-startwith">RxJava Wiki: startWith()</a>
     */
    public final Observable<T> startWith(T t1, T t2, T t3) {
        return concat(Observable.<T> from(t1, t2, t3), this);
    }

    /**
     * Returns an Observable that emits the specified items before it begins to emit items emitted by the source
     * Observable.
     * <p>
     * <img width="640" src="https://raw.github.com/wiki/Netflix/RxJava/images/rx-operators/startWith.png">
     * 
     * @param t1
     *            the first item to emit
     * @param t2
     *            the second item to emit
     * @param t3
     *            the third item to emit
     * @param t4
     *            the fourth item to emit
     * @return an Observable that emits the specified items before it begins to emit items emitted by the source
     *         Observable
     * @see <a href="https://github.com/Netflix/RxJava/wiki/Combining-Observables#wiki-startwith">RxJava Wiki: startWith()</a>
     */
    public final Observable<T> startWith(T t1, T t2, T t3, T t4) {
        return concat(Observable.<T> from(t1, t2, t3, t4), this);
    }

    /**
     * Returns an Observable that emits the specified items before it begins to emit items emitted by the source
     * Observable.
     * <p>
     * <img width="640" src="https://raw.github.com/wiki/Netflix/RxJava/images/rx-operators/startWith.png">
     * 
     * @param t1
     *            the first item to emit
     * @param t2
     *            the second item to emit
     * @param t3
     *            the third item to emit
     * @param t4
     *            the fourth item to emit
     * @param t5
     *            the fifth item to emit
     * @return an Observable that emits the specified items before it begins to emit items emitted by the source
     *         Observable
     * @see <a href="https://github.com/Netflix/RxJava/wiki/Combining-Observables#wiki-startwith">RxJava Wiki: startWith()</a>
     */
    public final Observable<T> startWith(T t1, T t2, T t3, T t4, T t5) {
        return concat(Observable.<T> from(t1, t2, t3, t4, t5), this);
    }

    /**
     * Returns an Observable that emits the specified items before it begins to emit items emitted by the source
     * Observable.
     * <p>
     * <img width="640" src="https://raw.github.com/wiki/Netflix/RxJava/images/rx-operators/startWith.png">
     * 
     * @param t1
     *            the first item to emit
     * @param t2
     *            the second item to emit
     * @param t3
     *            the third item to emit
     * @param t4
     *            the fourth item to emit
     * @param t5
     *            the fifth item to emit
     * @param t6
     *            the sixth item to emit
     * @return an Observable that emits the specified items before it begins to emit items emitted
     *         by the source Observable
     * @see <a href="https://github.com/Netflix/RxJava/wiki/Combining-Observables#wiki-startwith">RxJava Wiki: startWith()</a>
     */
    public final Observable<T> startWith(T t1, T t2, T t3, T t4, T t5, T t6) {
        return concat(Observable.<T> from(t1, t2, t3, t4, t5, t6), this);
    }

    /**
     * Returns an Observable that emits the specified items before it begins to emit items emitted by the source
     * Observable.
     * <p>
     * <img width="640" src="https://raw.github.com/wiki/Netflix/RxJava/images/rx-operators/startWith.png">
     * 
     * @param t1
     *            the first item to emit
     * @param t2
     *            the second item to emit
     * @param t3
     *            the third item to emit
     * @param t4
     *            the fourth item to emit
     * @param t5
     *            the fifth item to emit
     * @param t6
     *            the sixth item to emit
     * @param t7
     *            the seventh item to emit
     * @return an Observable that emits the specified items before it begins to emit items emitted by the source
     *         Observable
     * @see <a href="https://github.com/Netflix/RxJava/wiki/Combining-Observables#wiki-startwith">RxJava Wiki: startWith()</a>
     */
    public final Observable<T> startWith(T t1, T t2, T t3, T t4, T t5, T t6, T t7) {
        return concat(Observable.<T> from(t1, t2, t3, t4, t5, t6, t7), this);
    }

    /**
     * Returns an Observable that emits the specified items before it begins to emit items emitted by the source
     * Observable.
     * <p>
     * <img width="640" src="https://raw.github.com/wiki/Netflix/RxJava/images/rx-operators/startWith.png">
     * 
     * @param t1
     *            the first item to emit
     * @param t2
     *            the second item to emit
     * @param t3
     *            the third item to emit
     * @param t4
     *            the fourth item to emit
     * @param t5
     *            the fifth item to emit
     * @param t6
     *            the sixth item to emit
     * @param t7
     *            the seventh item to emit
     * @param t8
     *            the eighth item to emit
     * @return an Observable that emits the specified items before it begins to emit items emitted by the source
     *         Observable
     * @see <a href="https://github.com/Netflix/RxJava/wiki/Combining-Observables#wiki-startwith">RxJava Wiki: startWith()</a>
     */
    public final Observable<T> startWith(T t1, T t2, T t3, T t4, T t5, T t6, T t7, T t8) {
        return concat(Observable.<T> from(t1, t2, t3, t4, t5, t6, t7, t8), this);
    }

    /**
     * Returns an Observable that emits the specified items before it begins to emit items emitted by the source
     * Observable.
     * <p>
     * <img width="640" src="https://raw.github.com/wiki/Netflix/RxJava/images/rx-operators/startWith.png">
     * 
     * @param t1
     *            the first item to emit
     * @param t2
     *            the second item to emit
     * @param t3
     *            the third item to emit
     * @param t4
     *            the fourth item to emit
     * @param t5
     *            the fifth item to emit
     * @param t6
     *            the sixth item to emit
     * @param t7
     *            the seventh item to emit
     * @param t8
     *            the eighth item to emit
     * @param t9
     *            the ninth item to emit
     * @return an Observable that emits the specified items before it begins to emit items emitted by the source
     *         Observable
     * @see <a href="https://github.com/Netflix/RxJava/wiki/Combining-Observables#wiki-startwith">RxJava Wiki: startWith()</a>
     */
    public final Observable<T> startWith(T t1, T t2, T t3, T t4, T t5, T t6, T t7, T t8, T t9) {
        return concat(Observable.<T> from(t1, t2, t3, t4, t5, t6, t7, t8, t9), this);
    }

    /**
     * Returns an Observable that emits the items from a specified array, on a specified Scheduler, before it
     * begins to emit items emitted by the source Observable.
     * <p>
     * <img width="640" src="https://raw.github.com/wiki/Netflix/RxJava/images/rx-operators/startWith.s.png">
     * 
     * @param values
     *            the items you want the modified Observable to emit first
     * @param scheduler
     *            the Scheduler to emit the prepended values on
     * @return an Observable that emits the items from {@code values}, on {@code scheduler}, before it begins to
     *         emit items emitted by the source Observable.
     * @see <a href="https://github.com/Netflix/RxJava/wiki/Combining-Observables#wiki-startwith">RxJava Wiki: startWith()</a>
     * @see <a href="http://msdn.microsoft.com/en-us/library/hh229372.aspx">MSDN: Observable.StartWith</a>
     */
    public final Observable<T> startWith(T[] values, Scheduler scheduler) {
        return startWith(Arrays.asList(values), scheduler);
    }

    /**
     * Subscribe and ignore all events.
     * 
     * @return a {@link Subscription} reference with which the {@link Observer} can stop receiving items before
     *         the Observable has finished sending them
     * @throws OnErrorNotImplementedException
     *             if the Observable tries to call {@code onError}
     */
    public final Subscription subscribe() {
        return protectivelyWrapAndSubscribe(new Subscriber<T>() {

            @Override
            public final void onCompleted() {
                // do nothing
            }

            @Override
            public final void onError(Throwable e) {
                throw new OnErrorNotImplementedException(e);
            }

            @Override
            public final void onNext(T args) {
                // do nothing
            }

        });
    }

    /**
     * An {@link Observer} must call an Observable's {@code subscribe} method in order to receive
     * items and notifications from the Observable.
     * 
     * @param onNext
     *            FIXME FIXME FIXME
     * @return a {@link Subscription} reference with which the {@link Observer} can stop receiving items before
     *         the Observable has finished sending them
     * @throws IllegalArgumentException
     *             if {@code onNext} is null
     * @throws OnErrorNotImplementedException
     *             if the Observable tries to call {@code onError}
     * @see <a href="https://github.com/Netflix/RxJava/wiki/Observable#wiki-onnext-oncompleted-and-onerror">RxJava Wiki: onNext, onCompleted, and onError</a>
     */
    public final Subscription subscribe(final Action1<? super T> onNext) {
        if (onNext == null) {
            throw new IllegalArgumentException("onNext can not be null");
        }

        /**
         * Wrapping since raw functions provided by the user are being invoked.
         * 
         * See https://github.com/Netflix/RxJava/issues/216 for discussion on "Guideline 6.4: Protect calls to
         * user code from within an Observer"
         */
        return protectivelyWrapAndSubscribe(new Subscriber<T>() {

            @Override
            public final void onCompleted() {
                // do nothing
            }

            @Override
            public final void onError(Throwable e) {
                throw new OnErrorNotImplementedException(e);
            }

            @Override
            public final void onNext(T args) {
                onNext.call(args);
            }

        });
    }

    /**
     * An {@link Observer} must call an Observable's {@code subscribe} method in order to receive items and
     * notifications from the Observable.
     * 
     * @param onNext
     *            FIXME FIXME FIXME
     * @param onError
     *            FIXME FIXME FIXME
     * @return a {@link Subscription} reference with which the {@link Observer} can stop receiving items before
     *         the Observable has finished sending them
     * @see <a href="https://github.com/Netflix/RxJava/wiki/Observable#wiki-onnext-oncompleted-and-onerror">RxJava Wiki: onNext, onCompleted, and onError</a>
     * @throws IllegalArgumentException
     *             if {@code onNext} is null
     * @throws IllegalArgumentException
     *             if {@code onError} is null
     */
    public final Subscription subscribe(final Action1<? super T> onNext, final Action1<Throwable> onError) {
        if (onNext == null) {
            throw new IllegalArgumentException("onNext can not be null");
        }
        if (onError == null) {
            throw new IllegalArgumentException("onError can not be null");
        }

        /**
         * Wrapping since raw functions provided by the user are being invoked.
         * 
         * See https://github.com/Netflix/RxJava/issues/216 for discussion on
         * "Guideline 6.4: Protect calls to user code from within an Observer"
         */
        return protectivelyWrapAndSubscribe(new Subscriber<T>() {

            @Override
            public final void onCompleted() {
                // do nothing
            }

            @Override
            public final void onError(Throwable e) {
                onError.call(e);
            }

            @Override
            public final void onNext(T args) {
                onNext.call(args);
            }

        });
    }

    /**
     * An {@link Observer} must call an Observable's {@code subscribe} method in order to receive items and
     * notifications from the Observable.
     * 
     * @param onNext
     *            FIXME FIXME FIXME
     * @param onError
     *            FIXME FIXME FIXME
     * @param onComplete
     *            FIXME FIXME FIXME
     * @return a {@link Subscription} reference with which the {@link Observer} can stop receiving items before
     *         the Observable has finished sending them
     * @throws IllegalArgumentException
     *             if {@code onNext} is null
     * @throws IllegalArgumentException
     *             if {@code onError} is null
     * @throws IllegalArgumentException
     *             if {@code onComplete} is null
     * @see <a href="https://github.com/Netflix/RxJava/wiki/Observable#wiki-onnext-oncompleted-and-onerror">RxJava Wiki: onNext, onCompleted, and onError</a>
     */
    public final Subscription subscribe(final Action1<? super T> onNext, final Action1<Throwable> onError, final Action0 onComplete) {
        if (onNext == null) {
            throw new IllegalArgumentException("onNext can not be null");
        }
        if (onError == null) {
            throw new IllegalArgumentException("onError can not be null");
        }
        if (onComplete == null) {
            throw new IllegalArgumentException("onComplete can not be null");
        }

        /**
         * Wrapping since raw functions provided by the user are being invoked.
         * 
         * See https://github.com/Netflix/RxJava/issues/216 for discussion on "Guideline 6.4: Protect calls to user code from within an Observer"
         */
        return protectivelyWrapAndSubscribe(new Subscriber<T>() {

            @Override
            public final void onCompleted() {
                onComplete.call();
            }

            @Override
            public final void onError(Throwable e) {
                onError.call(e);
            }

            @Override
            public final void onNext(T args) {
                onNext.call(args);
            }

        });
    }

    /**
     * An {@link Observer} must call an Observable's {@code subscribe} method in order to receive items and
     * notifications from the Observable.
     * 
     * @param onNext
     *            FIXME FIXME FIXME
     * @param onError
     *            FIXME FIXME FIXME
     * @param onComplete
     *            FIXME FIXME FIXME
     * @param scheduler
     *            FIXME FIXME FIXME
     * @return a {@link Subscription} reference with which the {@link Observer} can stop receiving items before
     *         the Observable has finished sending them
     * @see <a href="https://github.com/Netflix/RxJava/wiki/Observable#wiki-onnext-oncompleted-and-onerror">RxJava Wiki: onNext, onCompleted, and onError</a>
     */
    public final Subscription subscribe(final Action1<? super T> onNext, final Action1<Throwable> onError, final Action0 onComplete, Scheduler scheduler) {
        return subscribeOn(scheduler).subscribe(onNext, onError, onComplete);
    }

    /**
     * An {@link Observer} must call an Observable's {@code subscribe} method in order to receive items and
     * notifications from the Observable.
     * 
     * @param onNext
     *            FIXME FIXME FIXME
     * @param onError
     *            FIXME FIXME FIXME
     * @param scheduler
     *            FIXME FIXME FIXME
     * @return a {@link Subscription} reference with which the {@link Observer} can stop receiving items before
     *         the Observable has finished sending them
     * @see <a href="https://github.com/Netflix/RxJava/wiki/Observable#wiki-onnext-oncompleted-and-onerror">RxJava Wiki: onNext, onCompleted, and onError</a>
     */
    public final Subscription subscribe(final Action1<? super T> onNext, final Action1<Throwable> onError, Scheduler scheduler) {
        return subscribeOn(scheduler).subscribe(onNext, onError);
    }

    /**
     * An {@link Observer} must call an Observable's {@code subscribe} method in order to receive items and
     * notifications from the Observable.
     * 
     * @param onNext
     *            FIXME FIXME FIXME
     * @param scheduler
     *            FIXME FIXME FIXME
     * @return a {@link Subscription} reference with which the {@link Observer} can stop receiving items before
     *         the Observable has finished sending them
     * @see <a href="https://github.com/Netflix/RxJava/wiki/Observable#wiki-onnext-oncompleted-and-onerror">RxJava Wiki: onNext, onCompleted, and onError</a>
     */
    public final Subscription subscribe(final Action1<? super T> onNext, Scheduler scheduler) {
        return subscribeOn(scheduler).subscribe(onNext);
    }

    /**
     * An {@link Observer} must subscribe to an Observable in order to receive items and notifications from the
     * Observable.
     *
     * @param observer
     *            FIXME FIXME FIXME
     * @param scheduler
     *            FIXME FIXME FIXME
     * @return a {@link Subscription} reference with which the {@link Observer} can stop receiving items before
     *         the Observable has finished sending them
     * @see <a href="https://github.com/Netflix/RxJava/wiki/Observable#wiki-onnext-oncompleted-and-onerror">RxJava Wiki: onNext, onCompleted, and onError</a>
     */
    public final Subscription subscribe(final Observer<? super T> observer, Scheduler scheduler) {
        return subscribeOn(scheduler).subscribe(observer);
    }

    /**
     * An {@link Observer} must subscribe to an Observable in order to receive items and notifications from the
     * Observable.
     *
     * @param observer
     *            FIXME FIXME FIXME
     * @return a {@link Subscription} reference with which the {@link Observer} can stop receiving items before
     *         the Observable has finished sending them
     * @see <a href="https://github.com/Netflix/RxJava/wiki/Observable#wiki-onnext-oncompleted-and-onerror">RxJava Wiki: onNext, onCompleted, and onError</a>
     */
    public final Subscription subscribe(final Observer<? super T> observer) {
        return subscribe(new Subscriber<T>() {

            @Override
            public void onCompleted() {
                observer.onCompleted();
            }

            @Override
            public void onError(Throwable e) {
                observer.onError(e);
            }

            @Override
            public void onNext(T t) {
                observer.onNext(t);
            }

        });
    }

    /**
     * A {@link Subscriber} must call an Observable's {@code subscribe} method in order to receive items and
     * notifications from the Observable.
     * <p>
     * A typical implementation of {@code subscribe} does the following:
     * <ol>
     * <li>It stores a reference to the Subscriber in a collection object, such as a {@code List<T>}
     * object.</li>
     * <li>It returns a reference to the {@link Subscription} interface. This enables Observers to unsubscribe,
     * that is, to stop receiving items and notifications before the Observable stops sending them, which also
     * invokes the Observer's {@link Observer#onCompleted onCompleted} method.</li>
     * </ol><p>
     * An {@code Observable<T>} instance is responsible for accepting all subscriptions and notifying all
     * Subscribers. Unless the documentation for a particular {@code Observable<T>} implementation indicates
     * otherwise, Subscriber should make no assumptions about the order in which multiple Subscribers will
     * receive their notifications.
     * <p>
     * For more information see the
     * <a href="https://github.com/Netflix/RxJava/wiki/Observable">RxJava Wiki</a>
     * 
     * @param observer
     *            the {@link Subscriber}
     * @return a {@link Subscription} reference with which Subscribers that are {@link Observer}s can 
     *         unsubscribe from the Observable
     * @throws IllegalStateException
     *             if {@code subscribe()} is unable to obtain an {@code OnSubscribe<>} function
     * @throws IllegalArgumentException
     *             if the {@link Subscriber} provided as the argument to {@code subscribe()} is {@code null}
     * @throws OnErrorNotImplementedException
     *             if the {@link Subscriber}'s {@code onError} method is null
     * @throws RuntimeException
     *             if the {@link Subscriber}'s {@code onError} method itself threw a {@code Throwable}
     */
    public final Subscription subscribe(Subscriber<? super T> observer) {
        // allow the hook to intercept and/or decorate
        OnSubscribe<T> onSubscribeFunction = hook.onSubscribeStart(this, f);
        // validate and proceed
        if (observer == null) {
            throw new IllegalArgumentException("observer can not be null");
        }
        if (onSubscribeFunction == null) {
            throw new IllegalStateException("onSubscribe function can not be null.");
            /*
             * the subscribe function can also be overridden but generally that's not the appropriate approach
             * so I won't mention that in the exception
             */
        }
        try {
            /*
             * See https://github.com/Netflix/RxJava/issues/216 for discussion on "Guideline 6.4: Protect calls
             * to user code from within an Observer"
             */
            if (isInternalImplementation(observer)) {
                onSubscribeFunction.call(observer);
            } else {
                // assign to `observer` so we return the protected version
                observer = new SafeSubscriber<T>(observer);
                onSubscribeFunction.call(observer);
            }
            final Subscription returnSubscription = hook.onSubscribeReturn(observer);
            // we return it inside a Subscription so it can't be cast back to Subscriber
            return Subscriptions.create(new Action0() {

                @Override
                public void call() {
                    returnSubscription.unsubscribe();
                }

            });
        } catch (Throwable e) {
            // special handling for certain Throwable/Error/Exception types
            Exceptions.throwIfFatal(e);
            // if an unhandled error occurs executing the onSubscribe we will propagate it
            try {
                observer.onError(hook.onSubscribeError(e));
            } catch (OnErrorNotImplementedException e2) {
                // special handling when onError is not implemented ... we just rethrow
                throw e2;
            } catch (Throwable e2) {
                // if this happens it means the onError itself failed (perhaps an invalid function implementation)
                // so we are unable to propagate the error correctly and will just throw
                RuntimeException r = new RuntimeException("Error occurred attempting to subscribe [" + e.getMessage() + "] and then again while trying to pass to onError.", e2);
                // TODO could the hook be the cause of the error in the on error handling.
                hook.onSubscribeError(r);
                // TODO why aren't we throwing the hook's return value.
                throw r;
            }
            return Subscriptions.empty();
        }
    }

    /**
     * A {@link Subscriber} must call an Observable's {@code subscribe} method in order to receive items and
     * notifications from the Observable.
     * <p>
     * A typical implementation of {@code subscribe} does the following:
     * <ol>
     * <li>It stores a reference to the Subscriber in a collection object, such as a {@code List<T>}
     * object.</li>
     * <li>It returns a reference to the {@link Subscription} interface. This enables Observers to unsubscribe,
     * that is, to stop receiving items and notifications before the Observable stops sending them, which also
     * invokes the Observer's {@link Observer#onCompleted onCompleted} method.</li>
     * </ol><p>
     * An {@code Observable<T>} instance is responsible for accepting all subscriptions and notifying all
     * Subscribers. Unless the documentation for a particular {@code Observable<T>} implementation indicates
     * otherwise, Subscribers should make no assumptions about the order in which multiple Subscribers will
     * receive their notifications.
     * <p>
     * For more information see the
     * <a href="https://github.com/Netflix/RxJava/wiki/Observable">RxJava Wiki</a>
     * 
     * @param observer
     *            the {@link Subscriber}
     * @param scheduler
     *            the {@link Scheduler} on which Subscribers subscribe to the Observable
     * @return a {@link Subscription} reference with which Subscribers that are {@link Observer}s can
     *         unsubscribe from the Observable
     * @throws IllegalArgumentException
     *             if an argument to {@code subscribe()} is {@code null}
     */
    public final Subscription subscribe(Subscriber<? super T> observer, Scheduler scheduler) {
        return subscribeOn(scheduler).subscribe(observer);
    }

    /**
     * Asynchronously subscribes Observers to this Observable on the specified
     * {@link Scheduler}.
     * <p>
     * <img width="640" src="https://raw.github.com/wiki/Netflix/RxJava/images/rx-operators/subscribeOn.png">
     * 
     * @param scheduler
     *            the {@link Scheduler} to perform subscription actions on
     * @return the source Observable modified so that its subscriptions happen on the
     *         specified {@link Scheduler}
     * @see <a href="https://github.com/Netflix/RxJava/wiki/Observable-Utility-Operators#wiki-subscribeon">RxJava Wiki: subscribeOn()</a>
     * @see #subscribeOn(rx.Scheduler, int) 
     */
    public final Observable<T> subscribeOn(Scheduler scheduler) {
        return nest().lift(new OperatorSubscribeOn<T>(scheduler));
    }
    
    /**
     * Returns an Observable that extracts a Double from each of the items emitted by the source Observable via
     * a function you specify, and then emits the sum of these Doubles.
     * <p>
     * <img width="640" src="https://raw.github.com/wiki/Netflix/RxJava/images/rx-operators/sum.f.png">
     * 
     * @param valueExtractor
     *            the function to extract a Double from each item emitted by the source Observable
     * @return an Observable that emits the Double sum of the Double values corresponding to the items emitted
     *         by the source Observable as transformed by the provided function
     * @see <a href="https://github.com/Netflix/RxJava/wiki/Mathematical-and-Aggregate-Operators#wiki-suminteger-sumlong-sumfloat-and-sumdouble">RxJava Wiki: sumDouble()</a>
     * @see <a href="http://msdn.microsoft.com/en-us/library/system.reactive.linq.observable.sum.aspx">MSDN: Observable.Sum</a>
     * @deprecated Use rxjava-math module instead
     */
    public final Observable<Double> sumDouble(Func1<? super T, Double> valueExtractor) {
        return OperationSum.sumAtLeastOneDoubles(map(valueExtractor));
    }

    /**
     * Returns an Observable that extracts a Float from each of the items emitted by the source Observable via
     * a function you specify, and then emits the sum of these Floats.
     * <p>
     * <img width="640" src="https://raw.github.com/wiki/Netflix/RxJava/images/rx-operators/sum.f.png">
     * 
     * @param valueExtractor
     *            the function to extract a Float from each item emitted by the source Observable
     * @return an Observable that emits the Float sum of the Float values corresponding to the items emitted by
     *         the source Observable as transformed by the provided function
     * @see <a href="https://github.com/Netflix/RxJava/wiki/Mathematical-and-Aggregate-Operators#wiki-suminteger-sumlong-sumfloat-and-sumdouble">RxJava Wiki: sumFloat()</a>
     * @see <a href="http://msdn.microsoft.com/en-us/library/system.reactive.linq.observable.sum.aspx">MSDN: Observable.Sum</a>
     * @deprecated Use rxjava-math module instead
     */
    public final Observable<Float> sumFloat(Func1<? super T, Float> valueExtractor) {
        return OperationSum.sumAtLeastOneFloats(map(valueExtractor));
    }

    /**
     * Returns an Observable that extracts an Integer from each of the items emitted by the source Observable
     * via a function you specify, and then emits the sum of these Integers.
     * <p>
     * <img width="640" src="https://raw.github.com/wiki/Netflix/RxJava/images/rx-operators/sum.f.png">
     * 
     * @param valueExtractor
     *            the function to extract an Integer from each item emitted by the source Observable
     * @return an Observable that emits the Integer sum of the Integer values corresponding to the items emitted
     *         by the source Observable as transformed by the provided function
     * @see <a href="https://github.com/Netflix/RxJava/wiki/Mathematical-and-Aggregate-Operators#wiki-suminteger-sumlong-sumfloat-and-sumdouble">RxJava Wiki: sumInteger()</a>
     * @see <a href="http://msdn.microsoft.com/en-us/library/system.reactive.linq.observable.sum.aspx">MSDN: Observable.Sum</a>
     * @deprecated Use rxjava-math module instead
     */
    public final Observable<Integer> sumInteger(Func1<? super T, Integer> valueExtractor) {
        return OperationSum.sumAtLeastOneIntegers(map(valueExtractor));
    }

    /**
     * Returns an Observable that extracts a Long from each of the items emitted by the source Observable via a
     * function you specify, and then emits the sum of these Longs.
     * <p>
     * <img width="640" src="https://raw.github.com/wiki/Netflix/RxJava/images/rx-operators/sum.f.png">
     * 
     * @param valueExtractor
     *            the function to extract a Long from each item emitted by the source Observable
     * @return an Observable that emits the Long sum of the Long values corresponding to the items emitted by
     *         the source Observable as transformed by the provided function
     * @see <a href="https://github.com/Netflix/RxJava/wiki/Mathematical-and-Aggregate-Operators#wiki-suminteger-sumlong-sumfloat-and-sumdouble">RxJava Wiki: sumLong()</a>
     * @see <a href="http://msdn.microsoft.com/en-us/library/system.reactive.linq.observable.sum.aspx">MSDN: Observable.Sum</a>
     * @deprecated Use rxjava-math module instead
     */
    public final Observable<Long> sumLong(Func1<? super T, Long> valueExtractor) {
        return OperationSum.sumAtLeastOneLongs(map(valueExtractor));
    }

    /**
     * Returns a new Observable by applying a function that you supply to each item emitted by the source
     * Observable that returns an Observable, and then emitting the items emitted by the most recently emitted
     * of these Observables.
     * <p>
     * <img width="640" src="https://raw.github.com/wiki/Netflix/RxJava/images/rx-operators/switchMap.png">
     * 
     * @param func
     *            a function that, when applied to an item emitted by the source Observable, returns an
     *            Observable
     * @return an Observable that emits the items emitted by the Observable returned from applying {@code func}
     *         to the most recently emitted item emitted by the source Observable
     */
    public final <R> Observable<R> switchMap(Func1<? super T, ? extends Observable<? extends R>> func) {
        return switchOnNext(map(func));
    }

    /**
     * Wraps the source Observable in another Observable that ensures that the resulting Observable is
     * chronologically well-behaved.
     * <p>
     * <img width="640" src="https://raw.github.com/wiki/Netflix/RxJava/images/rx-operators/synchronize.png">
     * <p>
     * A well-behaved Observable does not interleave its invocations of the {@link Observer#onNext onNext},
     * {@link Observer#onCompleted onCompleted}, and {@link Observer#onError onError} methods of its
     * {@link Observer}s; it invokes either {@code onCompleted} or {@code onError} only once; and it never
     * invokes {@code onNext} after invoking either {@code onCompleted} or {@code onError}. {@code synchronize}
     * enforces this, and the Observable it returns invokes {@code onNext} and {@code onCompleted} or
     * {@code onError} synchronously.
     * 
     * @return an Observable that is a chronologically well-behaved version of the source Observable, and that
     *         synchronously notifies its {@link Observer}s
     * @see <a href="https://github.com/Netflix/RxJava/wiki/Observable-Utility-Operators#wiki-synchronize">RxJava Wiki: synchronize()</a>
     */
    public final Observable<T> synchronize() {
        return create(OperationSynchronize.synchronize(this));
    }

    /**
     * Wraps the source Observable in another Observable that ensures that the resulting Observable is
     * chronologically well-behaved by acquiring a mutual-exclusion lock for the object provided as the
     * {@code lock} parameter.
     * <p>
     * <img width="640" src="https://raw.github.com/wiki/Netflix/RxJava/images/rx-operators/synchronize.png">
     * <p>
     * A well-behaved Observable does not interleave its invocations of the {@link Observer#onNext onNext},
     * {@link Observer#onCompleted onCompleted}, and {@link Observer#onError onError} methods of its
     * {@link Observer}s; it invokes either {@code onCompleted} or {@code onError} only once; and it never
     * invokes {@code onNext} after invoking either {@code onCompleted} or {@code onError}. {@code synchronize}
     * enforces this, and the Observable it returns invokes {@code onNext} and {@code onCompleted} or
     * {@code onError} synchronously.
     * 
     * @param lock
     *            the lock object to synchronize each observer call on
     * @return an Observable that is a chronologically well-behaved version of the source Observable, and that
     *         synchronously notifies its {@link Observer}s
     * @see <a href="https://github.com/Netflix/RxJava/wiki/Observable-Utility-Operators#wiki-synchronize">RxJava Wiki: synchronize()</a>
     */
    public final Observable<T> synchronize(Object lock) {
        return create(OperationSynchronize.synchronize(this, lock));
    }

    /**
     * Returns an Observable that emits only the first {@code num} items emitted by the source Observable.
     * <p>
     * <img width="640" src="https://raw.github.com/wiki/Netflix/RxJava/images/rx-operators/take.png">
     * <p>
     * This method returns an Observable that will invoke a subscribing {@link Observer}'s
     * {@link Observer#onNext onNext} function a maximum of {@code num} times before invoking
     * {@link Observer#onCompleted onCompleted}.
     * 
     * @param num
     *            the maximum number of items to emit
     * @return an Observable that emits only the first {@code num} items emitted by the source Observable, or
     *         all of the items from the source Observable if that Observable emits fewer than {@code num} items
     * @see <a href="https://github.com/Netflix/RxJava/wiki/Filtering-Observables#wiki-take">RxJava Wiki: take()</a>
     */
    public final Observable<T> take(final int num) {
        return lift(new OperatorTake<T>(num));
    }

    /**
     * Returns an Observable that emits those items emitted by source Observable before a specified time runs
     * out.
     * <p>
     * <img width="640" src="https://raw.github.com/wiki/Netflix/RxJava/images/rx-operators/take.t.png">
     * 
     * @param time
     *            the length of the time window
     * @param unit
     *            the time unit of {@code time}
     * @return an Observable that emits those items emitted by the source Observable before the time runs out
     * @see <a href="https://github.com/Netflix/RxJava/wiki/Filtering-Observables#wiki-take">RxJava Wiki: take()</a>
     */
    public final Observable<T> take(long time, TimeUnit unit) {
        return take(time, unit, Schedulers.computation());
    }

    /**
     * Returns an Observable that emits those items emitted by source Observable before a specified time (on a
     * specified Scheduler) runs out.
     * <p>
     * <img width="640" src="https://raw.github.com/wiki/Netflix/RxJava/images/rx-operators/take.ts.png">
     * 
     * @param time
     *            the length of the time window
     * @param unit
     *            the time unit of {@code time}
     * @param scheduler
     *            the Scheduler used for time source
     * @return an Observable that emits those items emitted by the source Observable before the time runs out,
     *         according to the specified Scheduler
     * @see <a href="https://github.com/Netflix/RxJava/wiki/Filtering-Observables#wiki-take">RxJava Wiki: take()</a>
     */
    public final Observable<T> take(long time, TimeUnit unit, Scheduler scheduler) {
        return create(new OperationTakeTimed.TakeTimed<T>(this, time, unit, scheduler));
    }

    /**
     * Returns an Observable that emits only the very first item emitted by the source Observable.
     * <p>
     * <img width="640" src="https://raw.github.com/wiki/Netflix/RxJava/images/rx-operators/takeFirst.png">
     * 
     * @return an Observable that emits only the very first item emitted by the source Observable, or an empty
     *         Observable if the source Observable completes without emitting a single item
     * @see <a href="https://github.com/Netflix/RxJava/wiki/Filtering-Observables#wiki-first">RxJava Wiki: first()</a>
     * @see MSDN: {@code Observable.firstAsync()}
     * @deprecated use {@code take(1)} directly
     */
    @Deprecated
    public final Observable<T> takeFirst() {
        return take(1);
    }

    /**
     * Returns an Observable that emits only the very first item emitted by the source Observable that satisfies
     * a specified condition.
     * <p>
     * <img width="640" src="https://raw.github.com/wiki/Netflix/RxJava/images/rx-operators/takeFirstN.png">
     * 
     * @param predicate
     *            the condition any item emitted by the source Observable has to satisfy
     * @return an Observable that emits only the very first item emitted by the source Observable that satisfies
     *         the given condition, or that completes without emitting anything if the source Observable
     *         completes without emitting a single condition-satisfying item
     * @see <a href="https://github.com/Netflix/RxJava/wiki/Filtering-Observables#wiki-first">RxJava Wiki: first()</a>
     * @see MSDN: {@code Observable.firstAsync()}
     */
    public final Observable<T> takeFirst(Func1<? super T, Boolean> predicate) {
        return filter(predicate).take(1);
    }

    /**
     * Returns an Observable that emits only the last {@code count} items emitted by the source Observable.
     * <p>
     * <img width="640" src="https://raw.github.com/wiki/Netflix/RxJava/images/rx-operators/takeLast.n.png">
     * 
     * @param count
     *            the number of items to emit from the end of the sequence of items emitted by the source
     *            Observable
     * @return an Observable that emits only the last {@code count} items emitted by the source Observable
     * @see <a href="https://github.com/Netflix/RxJava/wiki/Filtering-Observables#wiki-takelast">RxJava Wiki: takeLast()</a>
     */
    public final Observable<T> takeLast(final int count) {
        return create(OperationTakeLast.takeLast(this, count));
    }

    /**
     * Return an Observable that emits at most a specified number of items from the source Observable that were
     * emitted in a specified window of time before the Observable completed.
     * <p>
     * <img width="640" src="https://raw.github.com/wiki/Netflix/RxJava/images/rx-operators/takeLast.tn.png">
     * 
     * @param count
     *            the maximum number of items to emit
     * @param time
     *            the length of the time window
     * @param unit
     *            the time unit of {@code time}
     * @return an Observable that emits at most {@code count} items from the source Observable that were emitted
     *         in a specified window of time before the Observable completed
     */
    public final Observable<T> takeLast(int count, long time, TimeUnit unit) {
        return takeLast(count, time, unit, Schedulers.computation());
    }

    /**
     * Return an Observable that emits at most a specified number of items from the source Observable that were
     * emitted in a specified window of time before the Observable completed, where the timing information is
     * provided by a given Scheduler.
     * <p>
     * <img width="640" src="https://raw.github.com/wiki/Netflix/RxJava/images/rx-operators/takeLast.tns.png">
     * 
     * @param count
     *            the maximum number of items to emit
     * @param time
     *            the length of the time window
     * @param unit
     *            the time unit of {@code time}
     * @param scheduler
     *            the Scheduler that provides the timestamps for the observed items
     * @return an Observable that emits at most {@code count} items from the source Observable that were emitted
     *         in a specified window of time before the Observable completed, where the timing information is
     *         provided by the given {@code scheduler}
     * @throws IllegalArgumentException
     *             if {@code count} is less than zero
     */
    public final Observable<T> takeLast(int count, long time, TimeUnit unit, Scheduler scheduler) {
        if (count < 0) {
            throw new IllegalArgumentException("count >= 0 required");
        }
        return create(OperationTakeLast.takeLast(this, count, time, unit, scheduler));
    }

    /**
     * Return an Observable that emits the items from the source Observable that were emitted in a specified
     * window of time before the Observable completed.
     * <p>
     * <img width="640" src="https://raw.github.com/wiki/Netflix/RxJava/images/rx-operators/takeLast.t.png">
     * 
     * @param time
     *            the length of the time window
     * @param unit
     *            the time unit of {@code time}
     * @return an Observable that emits the items from the source Observable that were emitted in the window of
     *         time before the Observable completed specified by {@code time}
     */
    public final Observable<T> takeLast(long time, TimeUnit unit) {
        return takeLast(time, unit, Schedulers.computation());
    }

    /**
     * Return an Observable that emits the items from the source Observable that were emitted in a specified
     * window of time before the Observable completed, where the timing information is provided by a specified
     * Scheduler.
     * <p>
     * <img width="640" src="https://raw.github.com/wiki/Netflix/RxJava/images/rx-operators/takeLast.ts.png">
     * 
     * @param time
     *            the length of the time window
     * @param unit
     *            the time unit of {@code time}
     * @param scheduler
     *            the Scheduler that provides the timestamps for the Observed items
     * @return an Observable that emits the items from the source Observable that were emitted in the window of
     *         time before the Observable completed specified by {@code time}, where the timing information is
     *         provided by {@code scheduler}
     */
    public final Observable<T> takeLast(long time, TimeUnit unit, Scheduler scheduler) {
        return create(OperationTakeLast.takeLast(this, time, unit, scheduler));
    }

    /**
     * Return an Observable that emits a single List containing the last {@code count} elements emitted by the
     * source Observable.
     * <p>
     * <img width="640" src="https://raw.github.com/wiki/Netflix/RxJava/images/rx-operators/takeLastBuffer.png">
     * 
     * @param count
     *            the number of items to emit in the list
     * @return an Observable that emits a single list containing the last {@code count} elements emitted by the
     *         source Observable
     */
    public final Observable<List<T>> takeLastBuffer(int count) {
        return takeLast(count).toList();
    }

    /**
     * Return an Observable that emits a single List containing at most {@code count} items from the source
     * Observable that were emitted during a specified window of time before the source Observable completed.
     * <p>
     * <img width="640" src="https://raw.github.com/wiki/Netflix/RxJava/images/rx-operators/takeLastBuffer.tn.png">
     * 
     * @param count
     *            the maximum number of items to emit
     * @param time
     *            the length of the time window
     * @param unit
     *            the time unit of {@code time}
     * @return an Observable that emits a single List containing at most {@code count} items emitted by the
     *         source Observable during the time window defined by {@code time} before the source Observable
     *         completed
     */
    public final Observable<List<T>> takeLastBuffer(int count, long time, TimeUnit unit) {
        return takeLast(count, time, unit).toList();
    }

    /**
     * Return an Observable that emits a single List containing at most {@code count} items from the source
     * Observable that were emitted during a specified window of time (on a specified Scheduler) before the
     * source Observable completed.
     * <p>
     * <img width="640" src="https://raw.github.com/wiki/Netflix/RxJava/images/rx-operators/takeLastBuffer.tns.png">
     * 
     * @param count
     *            the maximum number of items to emit
     * @param time
     *            the length of the time window
     * @param unit
     *            the time unit of {@code time}
     * @param scheduler
     *            the Scheduler that provides the timestamps for the observed items
     * @return an Observable that emits a single List containing at most {@code count} items emitted by the
     *         source Observable during the time window defined by {@code time} before the source Observable
     *         completed
     */
    public final Observable<List<T>> takeLastBuffer(int count, long time, TimeUnit unit, Scheduler scheduler) {
        return takeLast(count, time, unit, scheduler).toList();
    }

    /**
     * Return an Observable that emits a single List containing those items from the source Observable that were
     * emitted during a specified window of time before the source Observable completed.
     * <p>
     * <img width="640" src="https://raw.github.com/wiki/Netflix/RxJava/images/rx-operators/takeLastBuffer.t.png">
     * 
     * @param time
     *            the length of the time window
     * @param unit
     *            the time unit of {@code time}
     * @return an Observable that emits a single List containing the items emitted by the source Observable
     *         during the time window defined by {@code time} before the source Observable completed
     */
    public final Observable<List<T>> takeLastBuffer(long time, TimeUnit unit) {
        return takeLast(time, unit).toList();
    }

    /**
     * Return an Observable that emits a single List containing those items from the source Observable that were
     * emitted during a specified window of time before the source Observable completed, where the timing
     * information is provided by the given Scheduler.
     * <p>
     * <img width="640" src="https://raw.github.com/wiki/Netflix/RxJava/images/rx-operators/takeLastBuffer.ts.png">
     * 
     * @param time
     *            the length of the time window
     * @param unit
     *            the time unit of {@code time}
     * @param scheduler
     *            the Scheduler that provides the timestamps for the observed items
     * @return an Observable that emits a single List containing the items emitted by the source Observable
     *         during the time window defined by {@code time} before the source Observable completed, where the
     *         timing information is provided by {@code scheduler}
     */
    public final Observable<List<T>> takeLastBuffer(long time, TimeUnit unit, Scheduler scheduler) {
        return takeLast(time, unit, scheduler).toList();
    }

    /**
     * Returns an Observable that emits the items emitted by the source Observable until a second Observable
     * emits an item.
     * <p>
     * <img width="640" src="https://raw.github.com/wiki/Netflix/RxJava/images/rx-operators/takeUntil.png">
     * 
     * @param other
     *            the Observable whose first emitted item will cause {@code takeUntil} to stop emitting items
     *            from the source Observable
     * @param <E>
     *            the type of items emitted by {@code other}
     * @return an Observable that emits the items emitted by the source Observable until such time as
     *         {@code other} emits its first item
     * @see <a href="https://github.com/Netflix/RxJava/wiki/Conditional-and-Boolean-Operators#wiki-takeuntil">RxJava Wiki: takeUntil()</a>
     */
    public final <E> Observable<T> takeUntil(Observable<? extends E> other) {
        return OperationTakeUntil.takeUntil(this, other);
    }

    /**
     * Returns an Observable that emits items emitted by the source Observable so long as each item satisfied a
     * specified condition, and then completes as soon as this condition is not satisfied.
     * <p>
     * <img width="640" src="https://raw.github.com/wiki/Netflix/RxJava/images/rx-operators/takeWhile.png">
     * 
     * @param predicate
     *            a function that evaluates an item emitted by the source Observable and returns a Boolean
     * @return an Observable that emits the items from the source Observable so long as each item satisfies the
     *         condition defined by {@code predicate}, then completes
     * @see <a href="https://github.com/Netflix/RxJava/wiki/Conditional-and-Boolean-Operators#wiki-takewhile-and-takewhilewithindex">RxJava Wiki: takeWhile()</a>
     */
    public final Observable<T> takeWhile(final Func1<? super T, Boolean> predicate) {
        return create(OperationTakeWhile.takeWhile(this, predicate));
    }

    /**
     * Returns an Observable that emits the items emitted by a source Observable so long as a given predicate
     * remains true, where the predicate operates on both the item and its index relative to the complete
     * sequence of emitted items.
     * <p>
     * <img width="640" src="https://raw.github.com/wiki/Netflix/RxJava/images/rx-operators/takeWhileWithIndex.png">
     * 
     * @param predicate
     *            a function to test each item emitted by the source Observable for a condition; the second
     *            parameter of the function represents the sequential index of the source item; it returns a
     *            Boolean
     * @return an Observable that emits items from the source Observable so long as the predicate continues to
     *         return {@code true} for each item, then completes
     * @see <a href="https://github.com/Netflix/RxJava/wiki/Conditional-and-Boolean-Operators#wiki-takewhile-and-takewhilewithindex">RxJava Wiki: takeWhileWithIndex()</a>
     */
    public final Observable<T> takeWhileWithIndex(final Func2<? super T, ? super Integer, Boolean> predicate) {
        return create(OperationTakeWhile.takeWhileWithIndex(this, predicate));
    }

    /**
     * Matches when the Observable has an available item and projects the item by invoking the selector
     * function.
     * <p>
     * <img width="640" src="https://raw.github.com/wiki/Netflix/RxJava/images/rx-operators/and_then_when.png">
     * 
     * @param selector
     *            selector that will be invoked for items emitted by the source Observable
     * @return a {@link Plan} that produces the projected results, to be fed (with other Plans) to the
     *         {@link #when} Observer
     * @throws NullPointerException
     *             if {@code selector} is null
     * @see <a href="https://github.com/Netflix/RxJava/wiki/Combining-Observables#wiki-and-then-and-when">RxJava Wiki: then()</a>
     * @see <a href="http://msdn.microsoft.com/en-us/library/hh211662.aspx">MSDN: Observable.Then</a>
     */
    public final <R> Plan0<R> then(Func1<T, R> selector) {
        return OperationJoinPatterns.then(this, selector);
    }

    /**
     * Returns an Observable that emits only the first item emitted by the source Observable during sequential
     * time windows of a specified duration.
     * <p>
     * This differs from {@link #throttleLast} in that this only tracks passage of time whereas
     * {@link #throttleLast} ticks at scheduled intervals.
     * <p>
     * <img width="640" src="https://raw.github.com/wiki/Netflix/RxJava/images/rx-operators/throttleFirst.png">
     * 
     * @param windowDuration
     *            time to wait before emitting another item after emitting the last item
     * @param unit
     *            the unit of time of {@code windowDuration}
     * @return an Observable that performs the throttle operation
     * @see <a href="https://github.com/Netflix/RxJava/wiki/Filtering-Observables#wiki-throttlefirst">RxJava Wiki: throttleFirst()</a>
     */
    public final Observable<T> throttleFirst(long windowDuration, TimeUnit unit) {
        return create(OperationThrottleFirst.throttleFirst(this, windowDuration, unit));
    }

    /**
     * Returns an Observable that emits only the first item emitted by the source Observable during sequential
     * time windows of a specified duration, where the windows are managed by a specified Scheduler.
     * <p>
     * This differs from {@link #throttleLast} in that this only tracks passage of time whereas
     * {@link #throttleLast} ticks at scheduled intervals.
     * <p>
     * <img width="640" src="https://raw.github.com/wiki/Netflix/RxJava/images/rx-operators/throttleFirst.s.png">
     * 
     * @param skipDuration
     *            time to wait before emitting another item after emitting the last item
     * @param unit
     *            the unit of time of {@code skipDuration}
     * @param scheduler
     *            the {@link Scheduler} to use internally to manage the timers that handle timeout for each
     *            event
     * @return an Observable that performs the throttle operation
     * @see <a href="https://github.com/Netflix/RxJava/wiki/Filtering-Observables#wiki-throttlefirst">RxJava Wiki: throttleFirst()</a>
     */
    public final Observable<T> throttleFirst(long skipDuration, TimeUnit unit, Scheduler scheduler) {
        return create(OperationThrottleFirst.throttleFirst(this, skipDuration, unit, scheduler));
    }

    /**
     * Returns an Observable that emits only the last item emitted by the source Observable during sequential
     * time windows of a specified duration.
     * <p>
     * This differs from {@link #throttleFirst} in that this ticks along at a scheduled interval whereas
     * {@link #throttleFirst} does not tick, it just tracks passage of time.
     * <p>
     * <img width="640" src="https://raw.github.com/wiki/Netflix/RxJava/images/rx-operators/throttleLast.png">
     * 
     * @param intervalDuration
     *            duration of windows within which the last item emitted by the source Observable will be
     *            emitted
     * @param unit
     *            the unit of time of {@code intervalDuration}
     * @return an Observable that performs the throttle operation
     * @see <a href="https://github.com/Netflix/RxJava/wiki/Filtering-Observables#wiki-takelast">RxJava Wiki: throttleLast()</a>
     * @see #sample(long, TimeUnit)
     */
    public final Observable<T> throttleLast(long intervalDuration, TimeUnit unit) {
        return sample(intervalDuration, unit);
    }

    /**
     * Returns an Observable that emits only the last item emitted by the source Observable during sequential
     * time windows of a specified duration, where the duration is governed by a specified Scheduler.
     * <p>
     * This differs from {@link #throttleFirst} in that this ticks along at a scheduled interval whereas
     * {@link #throttleFirst} does not tick, it just tracks passage of time.
     * <p>
     * <img width="640" src="https://raw.github.com/wiki/Netflix/RxJava/images/rx-operators/throttleLast.s.png">
     * 
     * @param intervalDuration
     *            duration of windows within which the last item emitted by the source Observable will be
     *            emitted
     * @param unit
     *            the unit of time of {@code intervalDuration}
     * @param scheduler
     *            the {@link Scheduler} to use internally to manage the timers that handle timeout for each
     *            event
     * @return an Observable that performs the throttle operation
     * @see <a href="https://github.com/Netflix/RxJava/wiki/Filtering-Observables#wiki-takelast">RxJava Wiki: throttleLast()</a>
     * @see #sample(long, TimeUnit, Scheduler)
     */
    public final Observable<T> throttleLast(long intervalDuration, TimeUnit unit, Scheduler scheduler) {
        return sample(intervalDuration, unit, scheduler);
    }

    /**
     * Returns an Observable that only emits those items emitted by the source Observable that are not followed
     * by another emitted item within a specified time window.
     * <p>
     * <em>Note:</em> If the source Observable keeps emitting items more frequently than the length of the time
     * window then no items will be emitted by the resulting Observable.
     * <p>
     * <img width="640" src="https://raw.github.com/wiki/Netflix/RxJava/images/rx-operators/throttleWithTimeout.png">
     * <p>
     * Information on debounce vs throttle:
     * <p>
     * <ul>
     * <li><a href="http://drupalmotion.com/article/debounce-and-throttle-visual-explanation">Debounce and Throttle: visual explanation</a></li>
     * <li><a href="http://unscriptable.com/2009/03/20/debouncing-javascript-methods/">Debouncing: javascript methods</a></li>
     * <li><a href="http://www.illyriad.co.uk/blog/index.php/2011/09/javascript-dont-spam-your-server-debounce-and-throttle/">Javascript - don't spam your server: debounce and throttle</a></li>
     * </ul>
     * 
     * @param timeout
     *            the length of the window of time that must pass after the emission of an item from the source
     *            Observable in which that Observable emits no items in order for the item to be emitted by the
     *            resulting Observable
     * @param unit
     *            the {@link TimeUnit} of {@code timeout}
     * @return an Observable that filters out items that are too quickly followed by newer items
     * @see <a href="https://github.com/Netflix/RxJava/wiki/Filtering-Observables#wiki-throttlewithtimeout-or-debounce">RxJava Wiki: throttleWithTimeout()</a>
     * @see #debounce(long, TimeUnit)
     */
    public final Observable<T> throttleWithTimeout(long timeout, TimeUnit unit) {
        return create(OperationDebounce.debounce(this, timeout, unit));
    }

    /**
     * Returns an Observable that only emits those items emitted by the source Observable that are not followed
     * by another emitted item within a specified time window, where the time window is governed by a specified
     * Scheduler.
     * <p>
     * <em>Note:</em> If the source Observable keeps emitting items more frequently than the length of the time
     * window then no items will be emitted by the resulting Observable.
     * <p>
     * <img width="640" src="https://raw.github.com/wiki/Netflix/RxJava/images/rx-operators/throttleWithTimeout.s.png">
     * <p>
     * Information on debounce vs throttle:
     * <p>
     * <ul>
     * <li><a href="http://drupalmotion.com/article/debounce-and-throttle-visual-explanation">Debounce and Throttle: visual explanation</a></li>
     * <li><a href="http://unscriptable.com/2009/03/20/debouncing-javascript-methods/">Debouncing: javascript methods</a></li>
     * <li><a href="http://www.illyriad.co.uk/blog/index.php/2011/09/javascript-dont-spam-your-server-debounce-and-throttle/">Javascript - don't spam your server: debounce and throttle</a></li>
     * </ul>
     * 
     * @param timeout
     *            the length of the window of time that must pass after the emission of an item from the source
     *            Observable in which that Observable emits no items in order for the item to be emitted by the
     *            resulting Observable
     * @param unit
     *            the {@link TimeUnit} of {@code timeout}
     * @param scheduler
     *            the {@link Scheduler} to use internally to manage the timers that handle the timeout for each
     *            item
     * @return an Observable that filters out items that are too quickly followed by newer items
     * @see <a href="https://github.com/Netflix/RxJava/wiki/Filtering-Observables#wiki-throttlewithtimeout-or-debounce">RxJava Wiki: throttleWithTimeout()</a>
     * @see #debounce(long, TimeUnit, Scheduler)
     */
    public final Observable<T> throttleWithTimeout(long timeout, TimeUnit unit, Scheduler scheduler) {
        return create(OperationDebounce.debounce(this, timeout, unit, scheduler));
    }

    /**
     * Returns an Observable that emits records of the time interval between consecutive items emitted by the
     * source Observable.
     * <p>
     * <img width="640" src="https://raw.github.com/wiki/Netflix/RxJava/images/rx-operators/timeInterval.png">
     * 
     * @return an Observable that emits time interval information items
     * @see <a href="https://github.com/Netflix/RxJava/wiki/Observable-Utility-Operators#wiki-timeinterval">RxJava Wiki: timeInterval()</a>
     * @see <a href="http://msdn.microsoft.com/en-us/library/hh212107.aspx">MSDN: Observable.TimeInterval</a>
     */
    public final Observable<TimeInterval<T>> timeInterval() {
        return create(OperationTimeInterval.timeInterval(this));
    }

    /**
     * Returns an Observable that emits records of the time interval between consecutive items emitted by the
     * source Observable, where this interval is computed on a specified Scheduler.
     * <p>
     * <img width="640" src="https://raw.github.com/wiki/Netflix/RxJava/images/rx-operators/timeInterval.s.png">
     * 
     * @param scheduler
     *            the {@link Scheduler} used to compute time intervals
     * @return an Observable that emits time interval information items
     * @see <a href="https://github.com/Netflix/RxJava/wiki/Observable-Utility-Operators#wiki-timeinterval">RxJava Wiki: timeInterval()</a>
     * @see <a href="http://msdn.microsoft.com/en-us/library/hh212107.aspx">MSDN: Observable.TimeInterval</a>
     */
    public final Observable<TimeInterval<T>> timeInterval(Scheduler scheduler) {
        return create(OperationTimeInterval.timeInterval(this, scheduler));
    }

    /**
     * Returns an Observable that mirrors the source Observable, but notifies observers of a TimeoutException if
     * either the first item emitted by the source Observable or any subsequent item don't arrive within time
     * windows defined by other Observables.
     * <p>
     * <img width="640" src="https://raw.github.com/wiki/Netflix/RxJava/images/rx-operators/timeout5.png">
     * 
     * @param <U>
     *            the first timeout value type (ignored)
     * @param <V>
     *            the subsequent timeout value type (ignored)
     * @param firstTimeoutSelector
     *            a function that returns an Observable that determines the timeout window for the first source
     *            item
     * @param timeoutSelector
     *            a function that returns an Observable for each item emitted by the source Observable and that
     *            determines the timeout window in which the subsequent source item must arrive in order to
     *            continue the sequence
     * @return an Observable that mirrors the source Observable, but notifies observers of a TimeoutException if
     *         either the first item or any subsequent item doesn't arrive within the time windows specified by
     *         the timeout selectors
     */
    public final <U, V> Observable<T> timeout(Func0<? extends Observable<U>> firstTimeoutSelector, Func1<? super T, ? extends Observable<V>> timeoutSelector) {
        return timeout(firstTimeoutSelector, timeoutSelector, null);
    }

    /**
     * Returns an Observable that mirrors the source Observable, but switches to a fallback Observable if either
     * the first item emitted by the source Observable or any subsequent item don't arrive within time windows
     * defined by other Observables.
     * <p>
     * <img width="640" src="https://raw.github.com/wiki/Netflix/RxJava/images/rx-operators/timeout6.png">
     * 
     * @param <U>
     *            the first timeout value type (ignored)
     * @param <V>
     *            the subsequent timeout value type (ignored)
     * @param firstTimeoutSelector
     *            a function that returns an Observable which determines the timeout window for the first source
     *            item
     * @param timeoutSelector
     *            a function that returns an Observable for each item emitted by the source Observable and that
     *            determines the timeout window in which the subsequent source item must arrive in order to
     *            continue the sequence
     * @param other
     *            the fallback Observable to switch to if the source Observable times out
     * @return an Observable that mirrors the source Observable, but switches to the {@code other} Observable if
     *         either the first item emitted by the source Observable or any subsequent item don't arrive within
     *         time windows defined by the timeout selectors
     * @throws NullPointerException
     *             if {@code timeoutSelector} is null
     */
    public final <U, V> Observable<T> timeout(Func0<? extends Observable<U>> firstTimeoutSelector, Func1<? super T, ? extends Observable<V>> timeoutSelector, Observable<? extends T> other) {
        if(timeoutSelector == null) {
            throw new NullPointerException("timeoutSelector is null");
        }
        return lift(new OperatorTimeoutWithSelector<T, U, V>(firstTimeoutSelector, timeoutSelector, other));
    }

    /**
     * Returns an Observable that mirrors the source Observable, but notifies observers of a TimeoutException if
     * an item emitted by the source Observable doesn't arrive within a window of time after the emission of the
     * previous item, where that period of time is measured by an Observable that is a function of the previous
     * item.
     * <p>
     * <img width="640" src="https://raw.github.com/wiki/Netflix/RxJava/images/rx-operators/timeout3.png">
     * <p>
     * Note: The arrival of the first source item is never timed out.
     * 
     * @param <V>
     *            the timeout value type (ignored)
     * @param timeoutSelector
     *            a function that returns an observable for each item emitted by the source
     *            Observable and that determines the timeout window for the subsequent item
     * @return an Observable that mirrors the source Observable, but notifies observers of a TimeoutException if
     *         an item emitted by the source Observable takes longer to arrive than the time window defined by
     *         the selector for the previously emitted item
     */
    public final <V> Observable<T> timeout(Func1<? super T, ? extends Observable<V>> timeoutSelector) {
        return timeout(null, timeoutSelector, null);
    }

    /**
     * Returns an Observable that mirrors the source Observable, but that switches to a fallback Observable if
     * an item emitted by the source Observable doesn't arrive within a window of time after the emission of the
     * previous item, where that period of time is measured by an Observable that is a function of the previous
     * item.
     * <p>
     * <img width="640" src="https://raw.github.com/wiki/Netflix/RxJava/images/rx-operators/timeout4.png">
     * <p>
     * Note: The arrival of the first source item is never timed out.
     * 
     * @param <V>
     *            the timeout value type (ignored)
     * @param timeoutSelector
     *            a function that returns an Observable, for each item emitted by the source Observable, that
     *            determines the timeout window for the subsequent item
     * @param other
     *            the fallback Observable to switch to if the source Observable times out
     * @return an Observable that mirrors the source Observable, but switches to mirroring a fallback Observable
     *         if an item emitted by the source Observable takes longer to arrive than the time window defined
     *         by the selector for the previously emitted item
     */
    public final <V> Observable<T> timeout(Func1<? super T, ? extends Observable<V>> timeoutSelector, Observable<? extends T> other) {
        return timeout(null, timeoutSelector, other);
    }

    /**
     * Returns an Observable that mirrors the source Observable but applies a timeout policy for each emitted
     * item. If the next item isn't emitted within the specified timeout duration starting from its predecessor,
     * the resulting Observable terminates and notifies observers of a {@code TimeoutException}.
     * <p>
     * <img width="640" src="https://raw.github.com/wiki/Netflix/RxJava/images/rx-operators/timeout.1.png">
     * 
     * @param timeout
     *            maximum duration between emitted items before a timeout occurs
     * @param timeUnit
     *            the unit of time that applies to the {@code timeout} argument.
     * @return the source Observable modified to notify observers of a {@code TimeoutException} in case of a
     *         timeout
     * @see <a href="https://github.com/Netflix/RxJava/wiki/Filtering-Observables#wiki-timeout">RxJava Wiki: timeout()</a>
     * @see <a href="http://msdn.microsoft.com/en-us/library/hh244283.aspx">MSDN: Observable.Timeout</a>
     */
    public final Observable<T> timeout(long timeout, TimeUnit timeUnit) {
        return timeout(timeout, timeUnit, null, Schedulers.computation());
    }

    /**
     * Returns an Observable that mirrors the source Observable but applies a timeout policy for each emitted
     * item. If the next item isn't emitted within the specified timeout duration starting from its predecessor,
     * the resulting Observable begins instead to mirror a fallback Observable.
     * <p>
     * <img width="640" src="https://raw.github.com/wiki/Netflix/RxJava/images/rx-operators/timeout.2.png">
     * 
     * @param timeout
     *            maximum duration between items before a timeout occurs
     * @param timeUnit
     *            the unit of time that applies to the {@code timeout} argument
     * @param other
     *            the fallback Observable to use in case of a timeout
     * @return the source Observable modified to switch to the fallback Observable in case of a timeout
     * @see <a href="https://github.com/Netflix/RxJava/wiki/Filtering-Observables#wiki-timeout">RxJava Wiki: timeout()</a>
     * @see <a href="http://msdn.microsoft.com/en-us/library/hh229512.aspx">MSDN: Observable.Timeout</a>
     */
    public final Observable<T> timeout(long timeout, TimeUnit timeUnit, Observable<? extends T> other) {
        return timeout(timeout, timeUnit, other, Schedulers.computation());
    }

    /**
     * Returns an Observable that mirrors the source Observable but applies a timeout policy for each emitted
     * item using a specified Scheduler. If the next item isn't emitted within the specified timeout duration
     * starting from its predecessor, the resulting Observable begins instead to mirror a fallback Observable.
     * <p>
     * <img width="640" src="https://raw.github.com/wiki/Netflix/RxJava/images/rx-operators/timeout.2s.png">
     * 
     * @param timeout
     *            maximum duration between items before a timeout occurs
     * @param timeUnit
     *            the unit of time that applies to the {@code timeout} argument
     * @param other
     *            the Observable to use as the fallback in case of a timeout
     * @param scheduler
     *            the {@link Scheduler} to run the timeout timers on
     * @return the source Observable modified so that it will switch to the fallback Observable in case of a
     *         timeout
     * @see <a href="https://github.com/Netflix/RxJava/wiki/Filtering-Observables#wiki-timeout">RxJava Wiki: timeout()</a>
     * @see <a href="http://msdn.microsoft.com/en-us/library/hh211676.aspx">MSDN: Observable.Timeout</a>
     */
    public final Observable<T> timeout(long timeout, TimeUnit timeUnit, Observable<? extends T> other, Scheduler scheduler) {
        return lift(new OperatorTimeout<T>(timeout, timeUnit, other, scheduler));
    }

    /**
     * Returns an Observable that mirrors the source Observable but applies a timeout policy for each emitted
     * item, where this policy is governed on a specified Scheduler. If the next item isn't emitted within the
     * specified timeout duration starting from its predecessor, the resulting Observable terminates and
     * notifies observers of a {@code TimeoutException}.
     * <p>
     * <img width="640" src="https://raw.github.com/wiki/Netflix/RxJava/images/rx-operators/timeout.1s.png">
     * 
     * @param timeout
     *            maximum duration between items before a timeout occurs
     * @param timeUnit
     *            the unit of time that applies to the {@code timeout} argument
     * @param scheduler
     *            the Scheduler to run the timeout timers on
     * @return the source Observable modified to notify observers of a {@code TimeoutException} in case of a
     *         timeout
     * @see <a href="https://github.com/Netflix/RxJava/wiki/Filtering-Observables#wiki-timeout">RxJava Wiki: timeout()</a>
     * @see <a href="http://msdn.microsoft.com/en-us/library/hh228946.aspx">MSDN: Observable.Timeout</a>
     */
    public final Observable<T> timeout(long timeout, TimeUnit timeUnit, Scheduler scheduler) {
        return timeout(timeout, timeUnit, null, scheduler);
    }

    /**
     * Returns an Observable that emits each item emitted by the source Observable, wrapped in a
     * {@link Timestamped} object.
     * <p>
     * <img width="640" src="https://raw.github.com/wiki/Netflix/RxJava/images/rx-operators/timestamp.png">
     * 
     * @return an Observable that emits timestamped items from the source Observable
     * @see <a href="https://github.com/Netflix/RxJava/wiki/Observable-Utility-Operators#wiki-timestamp">RxJava Wiki: timestamp()</a>
     * @see <a href="http://msdn.microsoft.com/en-us/library/hh229003.aspx">MSDN: Observable.Timestamp</a>
     */
    public final Observable<Timestamped<T>> timestamp() {
        return timestamp(Schedulers.immediate());
    }

    /**
     * Returns an Observable that emits each item emitted by the source Observable, wrapped in a
     * {@link Timestamped} object whose timestamps are provided by a specified Scheduler.
     * <p>
     * <img width="640" src="https://raw.github.com/wiki/Netflix/RxJava/images/rx-operators/timestamp.s.png">
     * 
     * @param scheduler
     *            the {@link Scheduler} to use as a time source
     * @return an Observable that emits timestamped items from the source Observable with timestamps provided by
     *         the {@code scheduler}
     * @see <a href="https://github.com/Netflix/RxJava/wiki/Observable-Utility-Operators#wiki-timestamp">RxJava Wiki: timestamp()</a>
     * @see <a href="http://msdn.microsoft.com/en-us/library/hh229003.aspx">MSDN: Observable.Timestamp</a>
     */
    public final Observable<Timestamped<T>> timestamp(Scheduler scheduler) {
        return lift(new OperatorTimestamp<T>(scheduler));
    }

    /**
     * Converts an Observable into a {@link BlockingObservable} (an Observable with blocking operators).
     * 
     * @return a {@code BlockingObservable} version of this Observable
     * @see <a href="https://github.com/Netflix/RxJava/wiki/Blocking-Observable-Operators">RxJava Wiki: Blocking Observable Observers</a>
     */
    public final BlockingObservable<T> toBlockingObservable() {
        return BlockingObservable.from(this);
    }

    /**
     * Returns an Observable that emits a single item, a list composed of all the items emitted by the source
     * Observable.
     * <p>
     * <img width="640" src="https://raw.github.com/wiki/Netflix/RxJava/images/rx-operators/toList.png">
     * <p>
     * Normally, an Observable that returns multiple items will do so by invoking its {@link Observer}'s
     * {@link Observer#onNext onNext} method for each such item. You can change this behavior, instructing the
     * Observable to compose a list of all of these items and then to invoke the Observer's {@code onNext}
     * function once, passing it the entire list, by calling the Observable's {@code toList} method prior to
     * calling its {@link #subscribe} method.
     * <p>
     *
     *                              <!-- IS THE FOLLOWING NOTE STILL VALID? -->
     *
     * Be careful not to use this operator on Observables that emit infinite or very large numbers of items, as
     * you do not have the option to unsubscribe.
     * 
     * @return an Observable that emits a single item: a List containing all of the items emitted by the source
     *         Observable
     * @see <a href="https://github.com/Netflix/RxJava/wiki/Mathematical-and-Aggregate-Operators#wiki-tolist">RxJava Wiki: toList()</a>
     */
    public final Observable<List<T>> toList() {
        return lift(new OperatorToObservableList<T>());
    }

    /**
     * Return an Observable that emits a single HashMap containing all items emitted by the source Observable,
     * mapped by the keys returned by a specified {@code keySelector} function.
     * <p>
     * <img width="640" src="https://raw.github.com/wiki/Netflix/RxJava/images/rx-operators/toMap.png">
     * <p>
     * If more than one source item maps to the same key, the HashMap will contain the latest of those items.
     * 
     * @param keySelector
     *            the function that extracts the key from a source item to be used in the HashMap
     * @return an Observable that emits a single item: a HashMap containing the mapped items from the source
     *         Observable
     * @see <a href="https://github.com/Netflix/RxJava/wiki/Mathematical-and-Aggregate-Operators#wiki-tomap-and-tomultimap">RxJava Wiki: toMap()</a>
     * @see <a href="http://msdn.microsoft.com/en-us/library/hh229137.aspx">MSDN: Observable.ToDictionary</a>
     */
    public final <K> Observable<Map<K, T>> toMap(Func1<? super T, ? extends K> keySelector) {
        return create(OperationToMap.toMap(this, keySelector));
    }

    /**
     * Return an Observable that emits a single HashMap containing values corresponding to items emitted by the
     * source Observable, mapped by the keys returned by a specified {@code keySelector} function.
     * <p>
     * <img width="640" src="https://raw.github.com/wiki/Netflix/RxJava/images/rx-operators/toMap.png">
     * <p>
     * If more than one source item maps to the same key, the HashMap will contain a single entry that
     * corresponds to the latest of those items.
     * 
     * @param keySelector
     *            the function that extracts the key from a source item to be used in the HashMap
     * @param valueSelector
     *            the function that extracts the value from a source item to be used in the HashMap
     * @return an Observable that emits a single item: a HashMap containing the mapped items from the source
     *         Observable
     * @see <a href="https://github.com/Netflix/RxJava/wiki/Mathematical-and-Aggregate-Operators#wiki-tomap-and-tomultimap">RxJava Wiki: toMap()</a>
     * @see <a href="http://msdn.microsoft.com/en-us/library/hh212075.aspx">MSDN: Observable.ToDictionary</a>
     */
    public final <K, V> Observable<Map<K, V>> toMap(Func1<? super T, ? extends K> keySelector, Func1<? super T, ? extends V> valueSelector) {
        return create(OperationToMap.toMap(this, keySelector, valueSelector));
    }

    /**
     * Return an Observable that emits a single Map, returned by a specified {@code mapFactory} function, that
     * contains keys and values extracted from the items emitted by the source Observable.
     * <p>
     * <img width="640" src="https://raw.github.com/wiki/Netflix/RxJava/images/rx-operators/toMap.png">
     * 
     * @param keySelector
     *            the function that extracts the key from a source item to be used in the Map
     * @param valueSelector
     *            the function that extracts the value from the source items to be used as value in the Map
     * @param mapFactory
     *            the function that returns a Map instance to be used
     * @return an Observable that emits a single item: a Map that contains the mapped items emitted by the
     *         source Observable
     * @see <a href="https://github.com/Netflix/RxJava/wiki/Mathematical-and-Aggregate-Operators#wiki-tomap-and-tomultimap">RxJava Wiki: toMap()</a>
     */
    public final <K, V> Observable<Map<K, V>> toMap(Func1<? super T, ? extends K> keySelector, Func1<? super T, ? extends V> valueSelector, Func0<? extends Map<K, V>> mapFactory) {
        return create(OperationToMap.toMap(this, keySelector, valueSelector, mapFactory));
    }

    /**
     * Return an Observable that emits a single HashMap that contains an ArrayList of items emitted by the
     * source Observable keyed by a specified {@code keySelector} function.
     * <p>
     * <img width="640" src="https://raw.github.com/wiki/Netflix/RxJava/images/rx-operators/toMultiMap.png">
     * 
     * @param keySelector
     *            the function that extracts the key from the source items to be used as key in the HashMap
     * @return an Observable that emits a single item: a HashMap that contains an ArrayList of items mapped from
     *         the source Observable
     * @see <a href="https://github.com/Netflix/RxJava/wiki/Mathematical-and-Aggregate-Operators#wiki-tomap-and-tomultimap">RxJava Wiki: toMap()</a>
     * @see <a href="http://msdn.microsoft.com/en-us/library/hh212098.aspx">MSDN: Observable.ToLookup</a>
     */
    public final <K> Observable<Map<K, Collection<T>>> toMultimap(Func1<? super T, ? extends K> keySelector) {
        return create(OperationToMultimap.toMultimap(this, keySelector));
    }

    /**
     * Return an Observable that emits a single HashMap that contains an ArrayList of values extracted by a
     * specified {@code valueSelector} function from items emitted by the source Observable, keyed by a
     * specified {@code keySelector} function.
     * <p>
     * <img width="640" src="https://raw.github.com/wiki/Netflix/RxJava/images/rx-operators/toMultiMap.png">
     * 
     * @param keySelector
     *            the function that extracts a key from the source items to be used as key in the HashMap
     * @param valueSelector
     *            the function that extracts a value from the source items to be used as value in the HashMap
     * @return an Observable that emits a single item: a HashMap that contains an ArrayList of items mapped from
     *         the source Observable
     * @see <a href="https://github.com/Netflix/RxJava/wiki/Mathematical-and-Aggregate-Operators#wiki-tomap-and-tomultimap">RxJava Wiki: toMap()</a>
     * @see <a href="http://msdn.microsoft.com/en-us/library/hh229101.aspx">MSDN: Observable.ToLookup</a>
     */
    public final <K, V> Observable<Map<K, Collection<V>>> toMultimap(Func1<? super T, ? extends K> keySelector, Func1<? super T, ? extends V> valueSelector) {
        return create(OperationToMultimap.toMultimap(this, keySelector, valueSelector));
    }

    /**
     * Return an Observable that emits a single Map, returned by a specified {@code mapFactory} function, that
     * contains an ArrayList of values, extracted by a specified {@code valueSelector} function from items
     * emitted by the source Observable and keyed by the {@code keySelector} function.
     * <p>
     * <img width="640" src="https://raw.github.com/wiki/Netflix/RxJava/images/rx-operators/toMultiMap.png">
     * 
     * @param keySelector
     *            the function that extracts a key from the source items to be used as the key in the Map
     * @param valueSelector
     *            the function that extracts a value from the source items to be used as the value in the Map
     * @param mapFactory
     *            the function that returns a Map instance to be used
     * @return an Observable that emits a single item: a Map that contains a list items mapped from the source
     *         Observable
     * @see <a href="https://github.com/Netflix/RxJava/wiki/Mathematical-and-Aggregate-Operators#wiki-tomap-and-tomultimap">RxJava Wiki: toMap()</a>
     */
    public final <K, V> Observable<Map<K, Collection<V>>> toMultimap(Func1<? super T, ? extends K> keySelector, Func1<? super T, ? extends V> valueSelector, Func0<? extends Map<K, Collection<V>>> mapFactory) {
        return create(OperationToMultimap.toMultimap(this, keySelector, valueSelector, mapFactory));
    }

    /**
     * Return an Observable that emits a single Map, returned by a specified {@code mapFactory} function, that
     * contains a custom collection of values, extracted by a specified {@code valueSelector} function from
     * items emitted by the source Observable, and keyed by the {@code keySelector} function.
     * <p>
     * <img width="640" src="https://raw.github.com/wiki/Netflix/RxJava/images/rx-operators/toMultiMap.png">
     * 
     * @param keySelector
     *            the function that extracts a key from the source items to be used as the key in the Map
     * @param valueSelector
     *            the function that extracts a value from the source items to be used as the value in the Map
     * @param mapFactory
     *            the function that returns a Map instance to be used
     * @param collectionFactory
     *            the function that returns a Collection instance for a particular key to be used in the Map
     * @return an Observable that emits a single item: a Map that contains the collection of mapped items from
     *         the source Observable
     * @see <a href="https://github.com/Netflix/RxJava/wiki/Mathematical-and-Aggregate-Operators#wiki-tomap-and-tomultimap">RxJava Wiki: toMap()</a>
     */
    public final <K, V> Observable<Map<K, Collection<V>>> toMultimap(Func1<? super T, ? extends K> keySelector, Func1<? super T, ? extends V> valueSelector, Func0<? extends Map<K, Collection<V>>> mapFactory, Func1<? super K, ? extends Collection<V>> collectionFactory) {
        return create(OperationToMultimap.toMultimap(this, keySelector, valueSelector, mapFactory, collectionFactory));
    }

    /**
     * Returns an Observable that emits a list that contains the items emitted by the source Observable, in a
     * sorted order. Each item emitted by the Observable must implement {@link Comparable} with respect to all
     * other items in the sequence.
     * <p>
     * <img width="640" src="https://raw.github.com/wiki/Netflix/RxJava/images/rx-operators/toSortedList.png">
     * 
     * @throws ClassCastException
     *             if any item emitted by the Observable does not implement {@link Comparable} with respect to
     *             all other items emitted by the Observable
     * @return an Observable that emits a list that contains the items emitted by the source Observable in
     *         sorted order
     * @see <a href="https://github.com/Netflix/RxJava/wiki/Mathematical-and-Aggregate-Operators#wiki-tosortedlist">RxJava Wiki: toSortedList()</a>
     */
    public final Observable<List<T>> toSortedList() {
        return lift(new OperatorToObservableSortedList<T>());
    }

    /**
     * Returns an Observable that emits a list that contains the items emitted by the source Observable, in a
     * sorted order based on a specified comparison function.
     * <p>
     * <img width="640" src="https://raw.github.com/wiki/Netflix/RxJava/images/rx-operators/toSortedList.f.png">
     * 
     * @param sortFunction
     *            a function that compares two items emitted by the source Observable and returns an Integer
     *            that indicates their sort order
     * @return an Observable that emits a list that contains the items emitted by the source Observable in
     *         sorted order
     * @see <a href="https://github.com/Netflix/RxJava/wiki/Mathematical-and-Aggregate-Operators#wiki-tosortedlist">RxJava Wiki: toSortedList()</a>
     */
    public final Observable<List<T>> toSortedList(Func2<? super T, ? super T, Integer> sortFunction) {
        return lift(new OperatorToObservableSortedList<T>(sortFunction));
    }

    /**
     * Asynchronously unsubscribes on the specified {@link Scheduler}.
     * 
     * @param scheduler
     *            the {@link Scheduler} to perform subscription and unsubscription actions on
     * @return the source Observable modified so that its unsubscriptions happen on the specified {@link Scheduler}
     */
    public final Observable<T> unsubscribeOn(Scheduler scheduler) {
        return lift(new OperatorUnsubscribeOn<T>(scheduler));
    }
    
    /**
     * Returns an Observable that represents a filtered version of the source Observable.
     * <p>
     * <img width="640" src="https://raw.github.com/wiki/Netflix/RxJava/images/rx-operators/where.png">
     * 
     * @param predicate
     *            a function that evaluates an item emitted by the source Observable, returning {@code true} if
     *            it passes the filter
     * @return an Observable that emits only those items emitted by the source Observable that the filter
     *         evaluates as {@code true}
     * @see <a href="https://github.com/Netflix/RxJava/wiki/Filtering-Observables#wiki-filter-or-where">RxJava Wiki: where()</a>
     * @see #filter(Func1)
     * @deprecated use {@link #filter(Func1)}
     */
    @Deprecated
    public final Observable<T> where(Func1<? super T, Boolean> predicate) {
        return filter(predicate);
    }

    /**
     * Returns an Observable that emits windows of items it collects from the source Observable. The resulting
     * Observable emits connected, non-overlapping windows. It emits the current window and opens a new one when
     * the Observable produced by the specified {@code closingSelector} emits an item. The
     * {@code closingSelector} then creates a new Observable to generate the closer of the next window.
     * <p>
     * <img width="640" src="https://raw.github.com/wiki/Netflix/RxJava/images/rx-operators/window1.png">
     * 
     * @param closingSelector
     *            a {@link Func0} that produces an Observable for every window created. When this Observable
     *            emits an item, {@code window()} emits the associated window and begins a new one.
     * @return an Observable that emits connected, non-overlapping windows of items from the source Observable
     *         when {@code closingSelector} emits an item
     * @see <a href="https://github.com/Netflix/RxJava/wiki/Transforming-Observables#wiki-window">RxJava Wiki: window()</a>
     */
    public final <TClosing> Observable<Observable<T>> window(Func0<? extends Observable<? extends TClosing>> closingSelector) {
        return create(OperationWindow.window(this, closingSelector));
    }

    /**
     * Returns an Observable that emits windows of items it collects from the source Observable. The resulting
     * Observable emits connected, non-overlapping windows, each containing {@code count} items. When the source
     * Observable completes or encounters an error, the resulting Observable emits the current window and
     * propagates the notification from the source Observable.
     * <p>
     * <img width="640" src="https://raw.github.com/wiki/Netflix/RxJava/images/rx-operators/window3.png">
     * 
     * @param count
     *            the maximum size of each window before it should be emitted
     * @return an Observable that emits connected, non-overlapping windows, each containing at most
     *         {@code count} items from the source Observable
     * @see <a href="https://github.com/Netflix/RxJava/wiki/Transforming-Observables#wiki-window">RxJava Wiki: window()</a>
     */
    public final Observable<Observable<T>> window(int count) {
        return create(OperationWindow.window(this, count));
    }

    /**
     * Returns an Observable that emits windows of items it collects from the source Observable. The resulting
     * Observable emits windows every {@code skip} items, each containing no more than {@code count} items. When
     * the source Observable completes or encounters an error, the resulting Observable emits the current window
     * and propagates the notification from the source Observable.
     * <p>
     * <img width="640" src="https://raw.github.com/wiki/Netflix/RxJava/images/rx-operators/window4.png">
     * 
     * @param count
     *            the maximum size of each window before it should be emitted
     * @param skip
     *            how many items need to be skipped before starting a new window. Note that if {@code skip} and
     *            {@code count} are equal this is the same operation as {@link #window(int)}.
     * @return an Observable that emits windows every {@code skip} items containing at most {@code count} items
     *         from the source Observable
     * @see <a href="https://github.com/Netflix/RxJava/wiki/Transforming-Observables#wiki-window">RxJava Wiki: window()</a>
     */
    public final Observable<Observable<T>> window(int count, int skip) {
        return create(OperationWindow.window(this, count, skip));
    }

    /**
     * Returns an Observable that emits windows of items it collects from the source Observable. The resulting
     * Observable starts a new window periodically, as determined by the {@code timeshift} argument. It emits
     * each window after a fixed timespan, specified by the {@code timespan} argument. When the source
     * Observable completes or Observable completes or encounters an error, the resulting Observable emits the
     * current window and propagates the notification from the source Observable.
     * <p>
     * <img width="640" src="https://raw.github.com/wiki/Netflix/RxJava/images/rx-operators/window7.png">
     * 
     * @param timespan
     *            the period of time each window collects items before it should be emitted
     * @param timeshift
     *            the period of time after which a new window will be created
     * @param unit
     *            the unit of time that applies to the {@code timespan} and {@code timeshift} arguments
     * @return an Observable that emits new windows periodically as a fixed timespan elapses
     * @see <a href="https://github.com/Netflix/RxJava/wiki/Transforming-Observables#wiki-window">RxJava Wiki: window()</a>
     */
    public final Observable<Observable<T>> window(long timespan, long timeshift, TimeUnit unit) {
        return create(OperationWindow.window(this, timespan, timeshift, unit));
    }

    /**
     * Returns an Observable that emits windows of items it collects from the source Observable. The resulting
     * Observable starts a new window periodically, as determined by the {@code timeshift} argument. It emits
     * each window after a fixed timespan, specified by the {@code timespan} argument. When the source
     * Observable completes or Observable completes or encounters an error, the resulting Observable emits the
     * current window and propagates the notification from the source Observable.
     * <p>
     * <img width="640" src="https://raw.github.com/wiki/Netflix/RxJava/images/rx-operators/window7.s.png">
     * 
     * @param timespan
     *            the period of time each window collects items before it should be emitted
     * @param timeshift
     *            the period of time after which a new window will be created
     * @param unit
     *            the unit of time that applies to the {@code timespan} and {@code timeshift} arguments
     * @param scheduler
     *            the {@link Scheduler} to use when determining the end and start of a window
     * @return an Observable that emits new windows periodically as a fixed timespan elapses
     * @see <a href="https://github.com/Netflix/RxJava/wiki/Transforming-Observables#wiki-window">RxJava Wiki: window()</a>
     */
    public final Observable<Observable<T>> window(long timespan, long timeshift, TimeUnit unit, Scheduler scheduler) {
        return create(OperationWindow.window(this, timespan, timeshift, unit, scheduler));
    }

    /**
     * Returns an Observable that emits windows of items it collects from the source Observable. The resulting
     * Observable emits connected, non-overlapping windows, each of a fixed duration specified by the
     * {@code timespan} argument. When the source Observable completes or encounters an error, the resulting
     * Observable emits the current window and propagates the notification from the source Observable.
     * <p>
     * <img width="640" src="https://raw.github.com/wiki/Netflix/RxJava/images/rx-operators/window5.png">
     * 
     * @param timespan
     *            the period of time each window collects items before it should be emitted and replaced with a
     *            new window
     * @param unit
     *            the unit of time that applies to the {@code timespan} argument
     * @return an Observable that emits connected, non-overlapping windows represending items emitted by the
     *         source Observable during fixed, consecutive durations
     * @see <a href="https://github.com/Netflix/RxJava/wiki/Transforming-Observables#wiki-window">RxJava Wiki: window()</a>
     */
    public final Observable<Observable<T>> window(long timespan, TimeUnit unit) {
        return create(OperationWindow.window(this, timespan, unit));
    }

    /**
     * Returns an Observable that emits windows of items it collects from the source Observable. The resulting
     * Observable emits connected, non-overlapping windows, each of a fixed duration as specified by the
     * {@code timespan} argument or a maximum size as specified by the {@code count} argument (whichever is
     * reached first). When the source Observable completes or encounters an error, the resulting Observable
     * emits the current window and propagates the notification from the source Observable.
     * <p>
     * <img width="640" src="https://raw.github.com/wiki/Netflix/RxJava/images/rx-operators/window6.png">
     * 
     * @param timespan
     *            the period of time each window collects items before it should be emitted and replaced with a
     *            new window
     * @param unit
     *            the unit of time that applies to the {@code timespan} argument
     * @param count
     *            the maximum size of each window before it should be emitted
     * @return an Observable that emits connected, non-overlapping windows of items from the source Observable
     *         that were emitted during a fixed duration of time or when the window has reached maximum capacity
     *         (whichever occurs first)
     * @see <a href="https://github.com/Netflix/RxJava/wiki/Transforming-Observables#wiki-window">RxJava Wiki: window()</a>
     */
    public final Observable<Observable<T>> window(long timespan, TimeUnit unit, int count) {
        return create(OperationWindow.window(this, timespan, unit, count));
    }

    /**
     * Returns an Observable that emits windows of items it collects from the source Observable. The resulting
     * Observable emits connected, non-overlapping windows, each of a fixed duration specified by the
     * {@code timespan} argument or a maximum size specified by the {@code count} argument (whichever is reached
     * first). When the source Observable completes or encounters an error, the resulting Observable emits the
     * current window and propagates the notification from the source Observable.
     * <p>
     * <img width="640" src="https://raw.github.com/wiki/Netflix/RxJava/images/rx-operators/window6.s.png">
     * 
     * @param timespan
     *            the period of time each window collects items before it should be emitted and replaced with a
     *            new window
     * @param unit
     *            the unit of time which applies to the {@code timespan} argument
     * @param count
     *            the maximum size of each window before it should be emitted
     * @param scheduler
     *            the {@link Scheduler} to use when determining the end and start of a window
     * @return an Observable that emits connected, non-overlapping windows of items from the source Observable
     *         that were emitted during a fixed duration of time or when the window has reached maximum capacity
     *         (whichever occurs first)
     * @see <a href="https://github.com/Netflix/RxJava/wiki/Transforming-Observables#wiki-window">RxJava Wiki: window()</a>
     */
    public final Observable<Observable<T>> window(long timespan, TimeUnit unit, int count, Scheduler scheduler) {
        return create(OperationWindow.window(this, timespan, unit, count, scheduler));
    }

    /**
     * Returns an Observable that emits windows of items it collects from the source Observable. The resulting
     * Observable emits connected, non-overlapping windows, each of a fixed duration as specified by the
     * {@code timespan} argument. When the source Observable completes or encounters an error, the resulting
     * Observable emits the current window and propagates the notification from the source Observable.
     * <p>
     * <img width="640" src="https://raw.github.com/wiki/Netflix/RxJava/images/rx-operators/window5.s.png">
     * 
     * @param timespan
     *            the period of time each window collects items before it should be emitted and replaced with a
     *            new window
     * @param unit
     *            the unit of time which applies to the {@code timespan} argument
     * @param scheduler
     *            the {@link Scheduler} to use when determining the end and start of a window
     * @return an Observable that emits connected, non-overlapping windows containing items emitted by the
     *         source Observable within a fixed duration
     * @see <a href="https://github.com/Netflix/RxJava/wiki/Transforming-Observables#wiki-window">RxJava Wiki: window()</a>
     */
    public final Observable<Observable<T>> window(long timespan, TimeUnit unit, Scheduler scheduler) {
        return create(OperationWindow.window(this, timespan, unit, scheduler));
    }

    /**
     * Returns an Observable that emits windows of items it collects from the source Observable. The resulting
     * Observable emits windows that contain those items emitted by the source Observable between the time when
     * the {@code windowOpenings} Observable emits an item and when the Observable returned by
     * {@code closingSelector} emits an item.
     * <p>
     * <img width="640" src="https://raw.github.com/wiki/Netflix/RxJava/images/rx-operators/window2.png">
     * 
     * @param windowOpenings
     *            an Observable that, when it emits an item, causes another window to be created
     * @param closingSelector
     *            a {@link Func1} that produces an Observable for every window created. When this Observable
     *            emits an item, the associated window is closed and emitted
     * @return an Observable that emits windows of items emitted by the source Observable that are governed by
     *         the specified window-governing Observables
     * @see <a href="https://github.com/Netflix/RxJava/wiki/Transforming-Observables#wiki-window">RxJava Wiki: window()</a>
     */
    public final <TOpening, TClosing> Observable<Observable<T>> window(Observable<? extends TOpening> windowOpenings, Func1<? super TOpening, ? extends Observable<? extends TClosing>> closingSelector) {
        return create(OperationWindow.window(this, windowOpenings, closingSelector));
    }

    /**
     * Returns an Observable that emits non-overlapping windows of items it collects from the source Observable
     * where the boundary of each window is determined by the items emitted from a specified boundary-governing
     * Observable.
     * <p>
     * <img width="640" src="https://raw.github.com/wiki/Netflix/RxJava/images/rx-operators/window8.png">
     * 
     * @param <U>
     *            the window element type (ignored)
     * @param boundary
     *            an Observable whose emitted items close and open windows
     * @return an Observable that emits non-overlapping windows of items it collects from the source Observable
     *         where the boundary of each window is determined by the items emitted from the {@code boundary}
     *         Observable
     */
    public final <U> Observable<Observable<T>> window(Observable<U> boundary) {
        return create(OperationWindow.window(this, boundary));
    }

    /**
     * Returns an Observable that emits items that are the result of applying a specified function to pairs of
     * values, one each from the source Observable and a specified Iterable sequence.
     * <p>
     * <img width="640" src="https://raw.github.com/wiki/Netflix/RxJava/images/rx-operators/zip.i.png">
     * <p>
     * Note that the {@code other} Iterable is evaluated as items are observed from the source Observable; it is
     * not pre-consumed. This allows you to zip infinite streams on either side.
     * 
     * @param <T2>
     *            the type of items in the {@code other} Iterable
     * @param <R>
     *            the type of items emitted by the resulting Observable
     * @param other
     *            the Iterable sequence
     * @param zipFunction
     *            a function that combines the pairs of items from the Observable and the Iterable to generate
     *            the items to be emitted by the resulting Observable
     * @return an Observable that pairs up values from the source Observable and the {@code other} Iterable
     *         sequence and emits the results of {@code zipFunction} applied to these pairs
     */
    public final <T2, R> Observable<R> zip(Iterable<? extends T2> other, Func2<? super T, ? super T2, ? extends R> zipFunction) {
        return lift(new OperatorZipIterable<T, T2, R>(other, zipFunction));
    }

    /**
     * Returns an Observable that emits items that are the result of applying a specified function to pairs of
     * values, one each from the source Observable and another specified Observable.
     * <p>
     * <img width="640" src="https://raw.github.com/wiki/Netflix/RxJava/images/rx-operators/zip.png">
     * 
     * @param <T2>
     *            the type of items emitted by the {@code other} Observable
     * @param <R>
     *            the type of items emitted by the resulting Observable
     * @param other
     *            the other Observable
     * @param zipFunction
     *            a function that combines the pairs of items from the two Observables to generate the items to
     *            be emitted by the resulting Observable
     * @return an Observable that pairs up values from the source Observable and the {@code other} Observable
     *         and emits the results of {@code zipFunction} applied to these pairs
     */
    public final <T2, R> Observable<R> zip(Observable<? extends T2> other, Func2<? super T, ? super T2, ? extends R> zipFunction) {
        return zip(this, other, zipFunction);
    }

    /**
     * An Observable that never sends any information to an {@link Observer}.
     * 
     * This Observable is useful primarily for testing purposes.
     * 
     * @param <T>
     *            the type of item (not) emitted by the Observable
     */
    private static class NeverObservable<T> extends Observable<T> {
        public NeverObservable() {
            super(new OnSubscribe<T>() {

                @Override
                public void call(Subscriber<? super T> observer) {
                    // do nothing
                }

            });
        }
    }

    /**
     * An Observable that invokes {@link Observer#onError onError} when the {@link Observer} subscribes to it.
     * 
     * @param <T>
     *            the type of item (ostensibly) emitted by the Observable
     */
    private static class ThrowObservable<T> extends Observable<T> {

        public ThrowObservable(final Throwable exception) {
            super(new OnSubscribe<T>() {

                /**
                 * Accepts an {@link Observer} and calls its {@link Observer#onError onError} method.
                 * 
                 * @param observer
                 *            an {@link Observer} of this Observable
                 * @return a reference to the subscription
                 */
                @Override
                public void call(Subscriber<? super T> observer) {
                    observer.onError(exception);
                }

            });
        }
    }

    @SuppressWarnings("rawtypes")
    private final static ConcurrentHashMap<Class, Boolean> internalClassMap = new ConcurrentHashMap<Class, Boolean>();

    /**
     * Whether a given {@link Function} is an internal implementation inside rx.* packages or not.
     * <p>
     * For why this is being used see https://github.com/Netflix/RxJava/issues/216 for discussion on "Guideline
     * 6.4: Protect calls to user code from within an Observer"
     * <p>
     * Note: If strong reasons for not depending on package names comes up then the implementation of this
     * method can change to looking for a marker interface.
     * 
     * @return {@code true} if the given function is an internal implementation, and {@code false} otherwise
     */
    private boolean isInternalImplementation(Object o) {
        if (o == null) {
            return true;
        }
        // prevent double-wrapping (yeah it happens)
        if (o instanceof SafeSubscriber) {
            return true;
        }

        Class<?> clazz = o.getClass();
        if (internalClassMap.containsKey(clazz)) {
            //don't need to do reflection
            return internalClassMap.get(clazz);
        } else {
            // we treat the following package as "internal" and don't wrap it
            Package p = o.getClass().getPackage(); // it can be null
            Boolean isInternal = (p != null && p.getName().startsWith("rx.operators"));
            internalClassMap.put(clazz, isInternal);
            return isInternal;
        }
    }
}<|MERGE_RESOLUTION|>--- conflicted
+++ resolved
@@ -49,9 +49,6 @@
 import rx.observables.ConnectableObservable;
 import rx.observables.GroupedObservable;
 import rx.observers.SafeSubscriber;
-<<<<<<< HEAD
-import rx.operators.*;
-=======
 import rx.operators.OnSubscribeFromIterable;
 import rx.operators.OnSubscribeRange;
 import rx.operators.OperationAll;
@@ -88,7 +85,6 @@
 import rx.operators.OperationOnExceptionResumeNextViaObservable;
 import rx.operators.OperationParallelMerge;
 import rx.operators.OperationReplay;
-import rx.operators.OperationRetry;
 import rx.operators.OperationSample;
 import rx.operators.OperationSequenceEqual;
 import rx.operators.OperationSingle;
@@ -122,7 +118,9 @@
 import rx.operators.OperatorOnErrorResumeNextViaFunction;
 import rx.operators.OperatorParallel;
 import rx.operators.OperatorRepeat;
+import rx.operators.OperatorRetry;
 import rx.operators.OperatorScan;
+import rx.operators.OperatorSkip;
 import rx.operators.OperatorSubscribeOn;
 import rx.operators.OperatorTake;
 import rx.operators.OperatorTimeout;
@@ -133,7 +131,6 @@
 import rx.operators.OperatorUnsubscribeOn;
 import rx.operators.OperatorZip;
 import rx.operators.OperatorZipIterable;
->>>>>>> eb92efdb
 import rx.plugins.RxJavaObservableExecutionHook;
 import rx.plugins.RxJavaPlugins;
 import rx.schedulers.Schedulers;
@@ -163,7 +160,7 @@
  */
 public class Observable<T> {
 
-    final OnSubscribe<T> f;
+    final OnSubscribe<T> onSubscribe;
 
     /**
      * Observable with Function to execute when subscribed to.
@@ -175,7 +172,7 @@
      *            {@link OnSubscribe} to be executed when {@link #subscribe(Subscriber)} is called
      */
     protected Observable(OnSubscribe<T> f) {
-        this.f = f;
+        this.onSubscribe = f;
     }
 
     private final RxJavaObservableExecutionHook hook = RxJavaPlugins.getInstance().getObservableExecutionHook();
@@ -271,7 +268,7 @@
             @Override
             public void call(Subscriber<? super R> o) {
                 try {
-                    f.call(hook.onLift(lift).call(o));
+                    onSubscribe.call(hook.onLift(lift).call(o));
                 } catch (Throwable e) {
                     // localized capture of errors rather than it skipping all operators 
                     // and ending up in the try/catch of the subscribe method which then
@@ -7037,7 +7034,7 @@
      */
     public final Subscription subscribe(Subscriber<? super T> observer) {
         // allow the hook to intercept and/or decorate
-        OnSubscribe<T> onSubscribeFunction = hook.onSubscribeStart(this, f);
+        OnSubscribe<T> onSubscribeFunction = hook.onSubscribeStart(this, onSubscribe);
         // validate and proceed
         if (observer == null) {
             throw new IllegalArgumentException("observer can not be null");
